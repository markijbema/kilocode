{
	"name": "@roo-code/vscode-webview",
	"private": true,
	"type": "module",
	"scripts": {
		"lint": "eslint src --ext=ts,tsx --max-warnings=0",
		"check-types": "tsc",
		"pretest": "turbo run bundle --cwd ..",
		"test": "jest -w=40%",
		"format": "prettier --write src",
		"dev": "vite",
		"build": "tsc -b && vite build",
		"build:nightly": "tsc -b && vite build --mode nightly",
		"preview": "vite preview",
		"storybook": "storybook dev -p 6006",
		"build-storybook": "storybook build",
		"clean": "rimraf ../src/webview-ui/build ../apps/vscode-nightly/build/webview-ui tsconfig.tsbuildinfo .turbo"
	},
	"dependencies": {
		"@radix-ui/react-alert-dialog": "^1.1.6",
		"@radix-ui/react-checkbox": "^1.1.5",
		"@radix-ui/react-collapsible": "^1.1.3",
		"@radix-ui/react-dialog": "^1.1.6",
		"@radix-ui/react-dropdown-menu": "^2.1.5",
		"@radix-ui/react-icons": "^1.3.2",
		"@radix-ui/react-popover": "^1.1.6",
		"@radix-ui/react-portal": "^1.1.5",
		"@radix-ui/react-progress": "^1.1.2",
		"@radix-ui/react-select": "^2.1.6",
		"@radix-ui/react-separator": "^1.1.2",
		"@radix-ui/react-slider": "^1.2.3",
		"@radix-ui/react-slot": "^1.1.2",
		"@radix-ui/react-tooltip": "^1.1.8",
		"@roo-code/types": "workspace:^",
		"@tailwindcss/vite": "^4.0.0",
		"@tanstack/react-query": "^5.68.0",
		"@vscode/codicons": "^0.0.36",
		"@vscode/webview-ui-toolkit": "^1.4.0",
		"axios": "^1.7.4",
		"class-variance-authority": "^0.7.1",
		"clsx": "^2.1.1",
		"cmdk": "^1.0.0",
		"date-fns": "^4.1.0",
		"debounce": "^2.1.1",
		"dompurify": "^3.2.6",
		"fast-deep-equal": "^3.1.3",
		"fzf": "^0.5.2",
		"i18next": "^24.2.2",
		"i18next-http-backend": "^3.0.2",
		"knuth-shuffle-seeded": "^1.0.6",
		"lru-cache": "^11.1.0",
		"lucide-react": "^0.513.0",
		"mermaid": "^11.4.1",
		"posthog-js": "^1.227.2",
		"pretty-bytes": "^6.1.1",
		"react": "^18.3.1",
		"react-countup": "^6.5.3",
		"react-dom": "^18.3.1",
		"react-i18next": "^15.4.1",
		"react-markdown": "^9.0.3",
		"react-remark": "^2.1.0",
		"react-textarea-autosize": "^8.5.3",
		"react-use": "^17.5.1",
		"react-virtuoso": "^4.7.13",
		"rehype-highlight": "^7.0.0",
		"remark-gfm": "^4.0.1",
		"remove-markdown": "^0.6.0",
		"shell-quote": "^1.8.2",
		"shiki": "^3.2.1",
		"source-map": "^0.7.4",
		"styled-components": "^6.1.13",
		"tailwind-merge": "^2.6.0",
		"tailwindcss": "^4.0.0",
		"tailwindcss-animate": "^1.0.7",
		"unist-util-visit": "^5.0.0",
		"use-sound": "^5.0.0",
		"vscode-material-icons": "^0.1.1",
		"vscrui": "^0.2.2",
		"zod": "^3.24.2"
	},
	"devDependencies": {
		"@jest/globals": "^29.7.0",
		"@roo-code/config-eslint": "workspace:^",
		"@roo-code/config-typescript": "workspace:^",
		"@storybook/addon-essentials": "^8.5.6",
		"@storybook/blocks": "^8.5.6",
		"@storybook/react": "^8.5.6",
		"@storybook/react-vite": "^8.5.6",
		"@testing-library/jest-dom": "^6.6.3",
		"@testing-library/react": "^16.2.0",
		"@testing-library/user-event": "^14.6.1",
<<<<<<< HEAD
		"@types/dompurify": "^3.2.0",
		"@types/jest": "^27.5.2",
=======
		"@types/jest": "^29.0.0",
>>>>>>> 9b6d764f
		"@types/node": "^18.0.0",
		"@types/react": "^18.3.23",
		"@types/react-dom": "^18.3.5",
		"@types/shell-quote": "^1.7.5",
		"@types/testing-library__jest-dom": "^5.14.5",
		"@types/vscode-webview": "^1.57.5",
		"@vitejs/plugin-react": "^4.3.4",
		"identity-obj-proxy": "^3.0.0",
		"jest": "^29.7.0",
		"jest-environment-jsdom": "^29.7.0",
		"jest-simple-dot-reporter": "^1.0.5",
		"storybook": "^8.5.6",
		"storybook-dark-mode": "^4.0.2",
		"ts-jest": "^29.2.5",
		"typescript": "5.8.3",
		"vite": "6.3.5"
	}
}<|MERGE_RESOLUTION|>--- conflicted
+++ resolved
@@ -89,12 +89,7 @@
 		"@testing-library/jest-dom": "^6.6.3",
 		"@testing-library/react": "^16.2.0",
 		"@testing-library/user-event": "^14.6.1",
-<<<<<<< HEAD
-		"@types/dompurify": "^3.2.0",
-		"@types/jest": "^27.5.2",
-=======
 		"@types/jest": "^29.0.0",
->>>>>>> 9b6d764f
 		"@types/node": "^18.0.0",
 		"@types/react": "^18.3.23",
 		"@types/react-dom": "^18.3.5",
