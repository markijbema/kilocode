{
	"common": {
		"save": "Zapisz",
		"done": "Gotowe",
		"cancel": "Anuluj",
		"reset": "Resetuj",
		"select": "Wybierz",
		"add": "Dodaj nagłówek",
		"remove": "Usuń"
	},
	"header": {
		"title": "Ustawienia",
		"saveButtonTooltip": "Zapisz zmiany",
		"nothingChangedTooltip": "Nic się nie zmieniło",
		"doneButtonTooltip": "Odrzuć niezapisane zmiany i zamknij panel ustawień"
	},
	"unsavedChangesDialog": {
		"title": "Niezapisane zmiany",
		"description": "Czy chcesz odrzucić zmiany i kontynuować?",
		"cancelButton": "Anuluj",
		"discardButton": "Odrzuć zmiany"
	},
	"sections": {
		"providers": "Dostawcy",
		"autoApprove": "Auto-zatwierdzanie",
		"browser": "Dostęp komputera",
		"checkpoints": "Punkty kontrolne",
		"notifications": "Powiadomienia",
		"contextManagement": "Kontekst",
		"terminal": "Terminal",
		"prompts": "Podpowiedzi",
		"experimental": "Eksperymentalne",
		"language": "Język",
		"about": "O Kilo Code",
		"display": "Wyświetl"
	},
	"prompts": {
		"description": "Skonfiguruj podpowiedzi wsparcia używane do szybkich działań, takich jak ulepszanie podpowiedzi, wyjaśnianie kodu i rozwiązywanie problemów. Te podpowiedzi pomagają Kilo Code zapewnić lepsze wsparcie dla typowych zadań programistycznych."
	},
	"codeIndex": {
		"title": "Indeksowanie kodu",
		"enableLabel": "Włącz indeksowanie kodu",
		"enableDescription": "<0>Indeksowanie kodu</0> to eksperymentalna funkcja, która tworzy semantyczny indeks wyszukiwania Twojego projektu przy użyciu osadzeń AI. Umożliwia to Kilo Code lepsze zrozumienie i nawigację po dużych bazach kodu poprzez znajdowanie odpowiedniego kodu na podstawie znaczenia, a nie tylko słów kluczowych.",
		"providerLabel": "Dostawca osadzania",
		"selectProviderPlaceholder": "Wybierz dostawcę",
		"openaiProvider": "OpenAI",
		"ollamaProvider": "Ollama",
		"openaiCompatibleProvider": "Kompatybilny z OpenAI",
		"openaiCompatibleBaseUrlLabel": "Bazowy URL:",
		"openaiCompatibleApiKeyLabel": "Klucz API:",
		"openaiCompatibleModelDimensionLabel": "Wymiar Embeddingu:",
		"openaiCompatibleModelDimensionPlaceholder": "np., 1536",
		"openaiCompatibleModelDimensionDescription": "Wymiar embeddingu (rozmiar wyjściowy) dla twojego modelu. Sprawdź dokumentację swojego dostawcy, aby uzyskać tę wartość. Typowe wartości: 384, 768, 1536, 3072.",
		"openaiKeyLabel": "Klucz OpenAI:",
		"modelLabel": "Model",
		"selectModelPlaceholder": "Wybierz model",
		"ollamaUrlLabel": "URL Ollama:",
		"qdrantUrlLabel": "URL Qdrant",
		"qdrantKeyLabel": "Klucz Qdrant:",
		"startIndexingButton": "Rozpocznij indeksowanie",
		"clearIndexDataButton": "Wyczyść dane indeksu",
		"unsavedSettingsMessage": "Zapisz swoje ustawienia przed rozpoczęciem procesu indeksowania.",
		"clearDataDialog": {
			"title": "Czy jesteś pewien?",
			"description": "Tej akcji nie można cofnąć. Spowoduje to trwałe usunięcie danych indeksu Twojego kodu.",
			"cancelButton": "Anuluj",
			"confirmButton": "Wyczyść dane"
		}
	},
	"autoApprove": {
		"description": "Pozwól Kilo Code na automatyczne wykonywanie operacji bez wymagania zatwierdzenia. Włącz te ustawienia tylko jeśli w pełni ufasz AI i rozumiesz związane z tym zagrożenia bezpieczeństwa.",
		"readOnly": {
			"label": "Odczyt",
			"description": "Gdy włączone, Kilo Code automatycznie będzie wyświetlać zawartość katalogów i czytać pliki bez konieczności klikania przycisku Zatwierdź.",
			"outsideWorkspace": {
				"label": "Uwzględnij pliki poza obszarem roboczym",
				"description": "Pozwól Kilo Code na odczyt plików poza bieżącym obszarem roboczym bez konieczności zatwierdzania."
			}
		},
		"write": {
			"label": "Zapis",
			"description": "Automatycznie twórz i edytuj pliki bez konieczności zatwierdzania",
			"delayLabel": "Opóźnienie po zapisach, aby umożliwić diagnostyce wykrycie potencjalnych problemów",
			"outsideWorkspace": {
				"label": "Uwzględnij pliki poza obszarem roboczym",
				"description": "Pozwól Kilo Code na tworzenie i edycję plików poza bieżącym obszarem roboczym bez konieczności zatwierdzania."
			},
			"protected": {
				"label": "Uwzględnij pliki chronione",
				"description": "Pozwól Kilo Code na tworzenie i edycję plików chronionych (takich jak .kilocodeignore i pliki konfiguracyjne .kilocode/) bez konieczności zatwierdzania."
			}
		},
		"browser": {
			"label": "Przeglądarka",
			"description": "Automatycznie wykonuj akcje przeglądarki bez konieczności zatwierdzania. Uwaga: Dotyczy tylko gdy model obsługuje używanie komputera"
		},
		"retry": {
			"label": "Ponów",
			"description": "Automatycznie ponawiaj nieudane żądania API, gdy serwer zwraca odpowiedź z błędem",
			"delayLabel": "Opóźnienie przed ponowieniem żądania"
		},
		"mcp": {
			"label": "MCP",
			"description": "Włącz automatyczne zatwierdzanie poszczególnych narzędzi MCP w widoku Serwerów MCP (wymaga zarówno tego ustawienia, jak i pola wyboru \"Zawsze zezwalaj\" narzędzia)"
		},
		"modeSwitch": {
			"label": "Tryb",
			"description": "Automatycznie przełączaj między różnymi trybami bez konieczności zatwierdzania"
		},
		"subtasks": {
			"label": "Podzadania",
			"description": "Zezwalaj na tworzenie i ukończenie podzadań bez konieczności zatwierdzania"
		},
		"execute": {
			"label": "Wykonaj",
			"description": "Automatycznie wykonuj dozwolone polecenia terminala bez konieczności zatwierdzania",
			"allowedCommands": "Dozwolone polecenia auto-wykonania",
			"allowedCommandsDescription": "Prefiksy poleceń, które mogą być automatycznie wykonywane, gdy \"Zawsze zatwierdzaj operacje wykonania\" jest włączone. Dodaj * aby zezwolić na wszystkie polecenia (używaj z ostrożnością).",
			"commandPlaceholder": "Wprowadź prefiks polecenia (np. 'git ')",
			"addButton": "Dodaj"
		},
		"showMenu": {
			"label": "Pokaż menu automatycznego zatwierdzania w widoku czatu",
			"description": "Gdy włączone, menu automatycznego zatwierdzania będzie wyświetlane na dole widoku czatu, umożliwiając szybki dostęp do ustawień automatycznego zatwierdzania"
		},
		"apiRequestLimit": {
			"title": "Maksymalna liczba żądań",
			"description": "Automatycznie wykonaj tyle żądań API przed poproszeniem o zgodę na kontynuowanie zadania.",
			"unlimited": "Bez limitu"
		}
	},
	"providers": {
		"providerDocumentation": "Dokumentacja {{provider}}",
		"configProfile": "Profil konfiguracji",
		"description": "Zapisz różne konfiguracje API, aby szybko przełączać się między dostawcami i ustawieniami.",
		"apiProvider": "Dostawca API",
		"model": "Model",
		"nameEmpty": "Nazwa nie może być pusta",
		"nameExists": "Profil o tej nazwie już istnieje",
		"deleteProfile": "Usuń profil",
		"invalidArnFormat": "Nieprawidłowy format ARN. Sprawdź powyższe przykłady.",
		"enterNewName": "Wprowadź nową nazwę",
		"addProfile": "Dodaj profil",
		"renameProfile": "Zmień nazwę profilu",
		"newProfile": "Nowy profil konfiguracji",
		"enterProfileName": "Wprowadź nazwę profilu",
		"createProfile": "Utwórz profil",
		"cannotDeleteOnlyProfile": "Nie można usunąć jedynego profilu",
		"searchPlaceholder": "Szukaj profili",
		"noMatchFound": "Nie znaleziono pasujących profili",
		"vscodeLmDescription": "Interfejs API modelu językowego VS Code umożliwia uruchamianie modeli dostarczanych przez inne rozszerzenia VS Code (w tym, ale nie tylko, GitHub Copilot). Najłatwiejszym sposobem na rozpoczęcie jest zainstalowanie rozszerzeń Copilot i Copilot Chat z VS Code Marketplace.",
		"awsCustomArnUse": "Wprowadź prawidłowy Amazon Bedrock ARN dla modelu, którego chcesz użyć. Przykłady formatu:",
		"awsCustomArnDesc": "Upewnij się, że region w ARN odpowiada wybranemu powyżej regionowi AWS.",
		"openRouterApiKey": "Klucz API OpenRouter",
		"getOpenRouterApiKey": "Uzyskaj klucz API OpenRouter",
		"apiKeyStorageNotice": "Klucze API są bezpiecznie przechowywane w Tajnym Magazynie VSCode",
		"glamaApiKey": "Klucz API Glama",
		"getGlamaApiKey": "Uzyskaj klucz API Glama",
		"useCustomBaseUrl": "Użyj niestandardowego URL bazowego",
		"useReasoning": "Włącz rozumowanie",
		"useHostHeader": "Użyj niestandardowego nagłówka Host",
		"useLegacyFormat": "Użyj starszego formatu API OpenAI",
		"customHeaders": "Niestandardowe nagłówki",
		"headerName": "Nazwa nagłówka",
		"headerValue": "Wartość nagłówka",
		"noCustomHeaders": "Brak zdefiniowanych niestandardowych nagłówków. Kliknij przycisk +, aby dodać.",
		"requestyApiKey": "Klucz API Requesty",
		"refreshModels": {
			"label": "Odśwież modele",
			"hint": "Proszę ponownie otworzyć ustawienia, aby zobaczyć najnowsze modele.",
			"loading": "Odświeżanie listy modeli...",
			"success": "Lista modeli została pomyślnie odświeżona!",
			"error": "Nie udało się odświeżyć listy modeli. Spróbuj ponownie."
		},
		"getRequestyApiKey": "Uzyskaj klucz API Requesty",
		"openRouterTransformsText": "Kompresuj podpowiedzi i łańcuchy wiadomości do rozmiaru kontekstu (<a>Transformacje OpenRouter</a>)",
		"anthropicApiKey": "Klucz API Anthropic",
		"getAnthropicApiKey": "Uzyskaj klucz API Anthropic",
		"anthropicUseAuthToken": "Przekaż klucz API Anthropic jako nagłówek Authorization zamiast X-Api-Key",
		"chutesApiKey": "Klucz API Chutes",
		"getChutesApiKey": "Uzyskaj klucz API Chutes",
		"deepSeekApiKey": "Klucz API DeepSeek",
		"getDeepSeekApiKey": "Uzyskaj klucz API DeepSeek",
		"geminiApiKey": "Klucz API Gemini",
		"getGroqApiKey": "Uzyskaj klucz API Groq",
		"groqApiKey": "Klucz API Groq",
		"getGeminiApiKey": "Uzyskaj klucz API Gemini",
		"apiKey": "Klucz API",
		"openAiApiKey": "Klucz API OpenAI",
		"openAiBaseUrl": "URL bazowy",
		"getOpenAiApiKey": "Uzyskaj klucz API OpenAI",
		"mistralApiKey": "Klucz API Mistral",
		"getMistralApiKey": "Uzyskaj klucz API Mistral / Codestral",
		"codestralBaseUrl": "URL bazowy Codestral (opcjonalnie)",
		"codestralBaseUrlDesc": "Ustaw opcjonalny URL dla modeli Codestral.",
		"xaiApiKey": "Klucz API xAI",
		"getXaiApiKey": "Uzyskaj klucz API xAI",
		"litellmApiKey": "Klucz API LiteLLM",
		"litellmBaseUrl": "URL bazowy LiteLLM",
		"awsCredentials": "Poświadczenia AWS",
		"awsProfile": "Profil AWS",
		"awsProfileName": "Nazwa profilu AWS",
		"awsAccessKey": "Klucz dostępu AWS",
		"awsSecretKey": "Klucz tajny AWS",
		"awsSessionToken": "Token sesji AWS",
		"awsRegion": "Region AWS",
		"awsCrossRegion": "Użyj wnioskowania międzyregionalnego",
		"awsBedrockVpc": {
			"useCustomVpcEndpoint": "Użyj niestandardowego punktu końcowego VPC",
			"vpcEndpointUrlPlaceholder": "Wprowadź URL punktu końcowego VPC (opcjonalnie)",
			"examples": "Przykłady:"
		},
		"enablePromptCaching": "Włącz buforowanie podpowiedzi",
		"enablePromptCachingTitle": "Włącz buforowanie podpowiedzi, aby poprawić wydajność i zmniejszyć koszty dla obsługiwanych modeli.",
		"cacheUsageNote": "Uwaga: Jeśli nie widzisz użycia bufora, spróbuj wybrać inny model, a następnie ponownie wybrać żądany model.",
		"vscodeLmModel": "Model językowy",
		"vscodeLmWarning": "Uwaga: To bardzo eksperymentalna integracja, a wsparcie dostawcy może się różnić. Jeśli otrzymasz błąd dotyczący nieobsługiwanego modelu, jest to problem po stronie dostawcy.",
		"googleCloudSetup": {
			"title": "Aby korzystać z Google Cloud Vertex AI, potrzebujesz:",
			"step1": "1. Utworzyć konto Google Cloud, włączyć API Vertex AI i włączyć żądane modele Claude.",
			"step2": "2. Zainstalować Google Cloud CLI i skonfigurować domyślne poświadczenia aplikacji.",
			"step3": "3. Lub utworzyć konto usługi z poświadczeniami."
		},
		"googleCloudCredentials": "Poświadczenia Google Cloud",
		"googleCloudKeyFile": "Ścieżka pliku klucza Google Cloud",
		"googleCloudProjectId": "ID projektu Google Cloud",
		"googleCloudRegion": "Region Google Cloud",
		"lmStudio": {
			"baseUrl": "URL bazowy (opcjonalnie)",
			"modelId": "ID modelu",
			"speculativeDecoding": "Włącz dekodowanie spekulacyjne",
			"draftModelId": "ID modelu szkicu",
			"draftModelDesc": "Aby dekodowanie spekulacyjne działało poprawnie, model szkicu musi pochodzić z tej samej rodziny modeli.",
			"selectDraftModel": "Wybierz model szkicu",
			"noModelsFound": "Nie znaleziono modeli szkicu. Upewnij się, że LM Studio jest uruchomione z włączonym trybem serwera.",
			"description": "LM Studio pozwala na lokalne uruchamianie modeli na twoim komputerze. Aby rozpocząć, zapoznaj się z ich <a>przewodnikiem szybkiego startu</a>. Będziesz również musiał uruchomić funkcję <b>serwera lokalnego</b> LM Studio, aby używać go z tym rozszerzeniem. <span>Uwaga:</span> Kilo Code używa złożonych podpowiedzi i działa najlepiej z modelami Claude. Modele o niższych możliwościach mogą nie działać zgodnie z oczekiwaniami."
		},
		"ollama": {
			"baseUrl": "URL bazowy (opcjonalnie)",
			"modelId": "ID modelu",
			"description": "Ollama pozwala na lokalne uruchamianie modeli na twoim komputerze. Aby rozpocząć, zapoznaj się z przewodnikiem szybkiego startu.",
			"warning": "Uwaga: Kilo Code używa złożonych podpowiedzi i działa najlepiej z modelami Claude. Modele o niższych możliwościach mogą nie działać zgodnie z oczekiwaniami."
		},
		"unboundApiKey": "Klucz API Unbound",
		"getUnboundApiKey": "Uzyskaj klucz API Unbound",
		"unboundRefreshModelsSuccess": "Lista modeli zaktualizowana! Możesz teraz wybierać spośród najnowszych modeli.",
		"unboundInvalidApiKey": "Nieprawidłowy klucz API. Sprawdź swój klucz API i spróbuj ponownie.",
		"humanRelay": {
			"description": "Nie jest wymagany klucz API, ale użytkownik będzie musiał pomóc w kopiowaniu i wklejaniu informacji do czatu internetowego AI.",
			"instructions": "Podczas użytkowania pojawi się okno dialogowe, a bieżąca wiadomość zostanie automatycznie skopiowana do schowka. Będziesz musiał wkleić ją do internetowych wersji AI (takich jak ChatGPT lub Claude), a następnie skopiować odpowiedź AI z powrotem do okna dialogowego i kliknąć przycisk potwierdzenia."
		},
		"openRouter": {
			"providerRouting": {
				"title": "Routing dostawców OpenRouter",
				"description": "OpenRouter kieruje żądania do najlepszych dostępnych dostawców dla Twojego modelu. Domyślnie żądania są równoważone między najlepszymi dostawcami, aby zmaksymalizować czas działania. Możesz jednak wybrać konkretnego dostawcę do użycia z tym modelem.",
				"learnMore": "Dowiedz się więcej o routingu dostawców"
			}
		},
		"cerebras": {
			"apiKey": "Klucz API Cerebras",
			"getApiKey": "Uzyskaj klucz API Cerebras"
		},
		"customModel": {
			"capabilities": "Skonfiguruj możliwości i ceny swojego niestandardowego modelu zgodnego z OpenAI. Zachowaj ostrożność podczas określania możliwości modelu, ponieważ mogą one wpływać na wydajność Kilo Code.",
			"maxTokens": {
				"label": "Maksymalna liczba tokenów wyjściowych",
				"description": "Maksymalna liczba tokenów, które model może wygenerować w odpowiedzi. (Określ -1, aby pozwolić serwerowi ustawić maksymalną liczbę tokenów.)"
			},
			"contextWindow": {
				"label": "Rozmiar okna kontekstu",
				"description": "Całkowita liczba tokenów (wejście + wyjście), które model może przetworzyć."
			},
			"imageSupport": {
				"label": "Obsługa obrazów",
				"description": "Czy model jest w stanie przetwarzać i rozumieć obrazy?"
			},
			"computerUse": {
				"label": "Użycie komputera",
				"description": "Czy model jest w stanie wchodzić w interakcję z przeglądarką? (np. Claude 3.7 Sonnet)."
			},
			"promptCache": {
				"label": "Buforowanie podpowiedzi",
				"description": "Czy model jest w stanie buforować podpowiedzi?"
			},
			"pricing": {
				"input": {
					"label": "Cena wejścia",
					"description": "Koszt za milion tokenów wejściowych/podpowiedzi. Wpływa to na koszt wysyłania kontekstu i instrukcji do modelu."
				},
				"output": {
					"label": "Cena wyjścia",
					"description": "Koszt za milion tokenów odpowiedzi modelu. Wpływa to na koszt generowanej treści i uzupełnień."
				},
				"cacheReads": {
					"label": "Cena odczytów bufora",
					"description": "Koszt za milion tokenów za odczyt z bufora. Ta cena jest naliczana przy otrzymywaniu zbuforowanej odpowiedzi."
				},
				"cacheWrites": {
					"label": "Cena zapisów bufora",
					"description": "Koszt za milion tokenów za zapis do bufora. Ta cena jest naliczana przy pierwszym buforowaniu podpowiedzi."
				}
			},
			"resetDefaults": "Przywróć domyślne"
		},
		"rateLimitSeconds": {
			"label": "Limit szybkości",
			"description": "Minimalny czas między żądaniami API."
		},
		"reasoningEffort": {
			"label": "Wysiłek rozumowania modelu",
			"high": "Wysoki",
			"medium": "Średni",
			"low": "Niski"
		},
		"setReasoningLevel": "Włącz wysiłek rozumowania"
	},
	"browser": {
		"enable": {
			"label": "Włącz narzędzie przeglądarki",
			"description": "Gdy włączone, Kilo Code może używać przeglądarki do interakcji ze stronami internetowymi podczas korzystania z modeli obsługujących używanie komputera. <0>Dowiedz się więcej</0>"
		},
		"viewport": {
			"label": "Rozmiar viewportu",
			"description": "Wybierz rozmiar viewportu dla interakcji przeglądarki. Wpływa to na sposób wyświetlania stron internetowych i interakcji z nimi.",
			"options": {
				"largeDesktop": "Duży pulpit (1280x800)",
				"smallDesktop": "Mały pulpit (900x600)",
				"tablet": "Tablet (768x1024)",
				"mobile": "Telefon (360x640)"
			}
		},
		"screenshotQuality": {
			"label": "Jakość zrzutów ekranu",
			"description": "Dostosuj jakość WebP zrzutów ekranu przeglądarki. Wyższe wartości zapewniają wyraźniejsze zrzuty ekranu, ale zwiększają zużycie token."
		},
		"remote": {
			"label": "Użyj zdalnego połączenia przeglądarki",
			"description": "Połącz się z przeglądarką Chrome uruchomioną z włączonym zdalnym debugowaniem (--remote-debugging-port=9222).",
			"urlPlaceholder": "Niestandardowy URL (np. http://localhost:9222)",
			"testButton": "Testuj połączenie",
			"testingButton": "Testowanie...",
			"instructions": "Wprowadź adres hosta protokołu DevTools lub pozostaw puste, aby automatycznie wykryć lokalne instancje Chrome. Przycisk Test Połączenia spróbuje użyć niestandardowego URL, jeśli podany, lub automatycznie wykryje, jeśli pole jest puste."
		}
	},
	"checkpoints": {
		"enable": {
			"label": "Włącz automatyczne punkty kontrolne",
			"description": "Gdy włączone, Kilo Code automatycznie utworzy punkty kontrolne podczas wykonywania zadań, ułatwiając przeglądanie zmian lub powrót do wcześniejszych stanów. <0>Dowiedz się więcej</0>"
		}
	},
	"notifications": {
		"sound": {
			"label": "Włącz efekty dźwiękowe",
			"description": "Gdy włączone, Kilo Code będzie odtwarzać efekty dźwiękowe dla powiadomień i zdarzeń.",
			"volumeLabel": "Głośność"
		},
		"tts": {
			"label": "Włącz syntezę mowy",
			"description": "Gdy włączone, Kilo Code będzie czytać na głos swoje odpowiedzi za pomocą syntezy mowy.",
			"speedLabel": "Szybkość"
		}
	},
	"contextManagement": {
		"description": "Kontroluj, jakie informacje są zawarte w oknie kontekstu AI, wpływając na zużycie token i jakość odpowiedzi",
		"autoCondenseContextPercent": {
			"label": "Próg wyzwalający inteligentną kondensację kontekstu",
			"description": "Gdy okno kontekstu osiągnie ten próg, Kilo Code automatycznie je skondensuje."
		},
		"condensingApiConfiguration": {
			"label": "Konfiguracja API dla kondensacji kontekstu",
			"description": "Wybierz, którą konfigurację API używać do operacji kondensacji kontekstu. Pozostaw niewybrane, aby użyć aktualnej aktywnej konfiguracji.",
			"useCurrentConfig": "Domyślna"
		},
		"customCondensingPrompt": {
			"label": "Niestandardowy monit kondensacji kontekstu",
			"description": "Niestandardowy monit systemowy dla kondensacji kontekstu. Pozostaw puste, aby użyć domyślnego monitu.",
			"placeholder": "Wprowadź tutaj swój niestandardowy monit kondensacji...\n\nMożesz użyć tej samej struktury co domyślny monit:\n- Poprzednia rozmowa\n- Aktualna praca\n- Kluczowe koncepcje techniczne\n- Istotne pliki i kod\n- Rozwiązywanie problemów\n- Oczekujące zadania i następne kroki",
			"reset": "Przywróć domyślne",
			"hint": "Puste = użyj domyślnego monitu"
		},
		"autoCondenseContext": {
			"name": "Automatycznie wyzwalaj inteligentną kondensację kontekstu"
		},
		"openTabs": {
			"label": "Limit kontekstu otwartych kart",
			"description": "Maksymalna liczba otwartych kart VSCode do uwzględnienia w kontekście. Wyższe wartości zapewniają więcej kontekstu, ale zwiększają zużycie token."
		},
		"workspaceFiles": {
			"label": "Limit kontekstu plików obszaru roboczego",
			"description": "Maksymalna liczba plików do uwzględnienia w szczegółach bieżącego katalogu roboczego. Wyższe wartości zapewniają więcej kontekstu, ale zwiększają zużycie token."
		},
		"rooignore": {
			"label": "Pokaż pliki .kilocodeignore na listach i w wyszukiwaniach",
			"description": "Gdy włączone, pliki pasujące do wzorców w .kilocodeignore będą pokazywane na listach z symbolem kłódki. Gdy wyłączone, te pliki będą całkowicie ukryte z list plików i wyszukiwań."
		},
		"maxReadFile": {
			"label": "Próg automatycznego skracania odczytu pliku",
			"description": "Kilo Code odczytuje tę liczbę linii, gdy model nie określa wartości początkowej/końcowej. Jeśli ta liczba jest mniejsza niż całkowita liczba linii pliku, Kilo Code generuje indeks numerów linii definicji kodu. Przypadki specjalne: -1 nakazuje Kilo Code odczytać cały plik (bez indeksowania), a 0 nakazuje nie czytać żadnych linii i dostarczyć tylko indeksy linii dla minimalnego kontekstu. Niższe wartości minimalizują początkowe użycie kontekstu, umożliwiając późniejsze precyzyjne odczyty zakresów linii. Jawne żądania początku/końca nie są ograniczone tym ustawieniem.",
			"lines": "linii",
			"always_full_read": "Zawsze czytaj cały plik"
		},
		"maxConcurrentFileReads": {
			"label": "Limit jednoczesnych odczytów",
			"description": "Maksymalna liczba plików, które narzędzie 'read_file' może przetwarzać jednocześnie. Wyższe wartości mogą przyspieszyć odczyt wielu małych plików, ale zwiększają zużycie pamięci."
		}
	},
	"terminal": {
		"basic": {
			"label": "Ustawienia terminala: Podstawowe",
			"description": "Podstawowe ustawienia terminala"
		},
		"advanced": {
			"label": "Ustawienia terminala: Zaawansowane",
			"description": "Poniższe opcje mogą wymagać ponownego uruchomienia terminala, aby zastosować ustawienie."
		},
		"outputLineLimit": {
			"label": "Limit wyjścia terminala",
			"description": "Maksymalna liczba linii do uwzględnienia w wyjściu terminala podczas wykonywania poleceń. Po przekroczeniu linie będą usuwane ze środka, oszczędzając token. <0>Dowiedz się więcej</0>"
		},
		"shellIntegrationTimeout": {
			"label": "Limit czasu integracji powłoki terminala",
			"description": "Maksymalny czas oczekiwania na inicjalizację integracji powłoki przed wykonaniem poleceń. Dla użytkowników z długim czasem uruchamiania powłoki, ta wartość może wymagać zwiększenia, jeśli widzisz błędy \"Shell Integration Unavailable\" w terminalu. <0>Dowiedz się więcej</0>"
		},
		"shellIntegrationDisabled": {
			"label": "Wyłącz integrację powłoki terminala",
			"description": "Włącz tę opcję, jeśli polecenia terminala nie działają poprawnie lub widzisz błędy 'Shell Integration Unavailable'. Używa to prostszej metody uruchamiania poleceń, omijając niektóre zaawansowane funkcje terminala. <0>Dowiedz się więcej</0>"
		},
		"commandDelay": {
			"label": "Opóźnienie poleceń terminala",
			"description": "Opóźnienie w milisekundach dodawane po wykonaniu polecenia. Domyślne ustawienie 0 całkowicie wyłącza opóźnienie. Może to pomóc w zapewnieniu pełnego przechwytywania wyjścia poleceń w terminalach z problemami z synchronizacją. W większości terminali jest to implementowane przez ustawienie `PROMPT_COMMAND='sleep N'`, a PowerShell dodaje `start-sleep` na końcu każdego polecenia. Pierwotnie było to obejście błędu VSCode#237208 i może nie być potrzebne. <0>Dowiedz się więcej</0>"
		},
		"compressProgressBar": {
			"label": "Kompresuj wyjście pasków postępu",
			"description": "Po włączeniu, przetwarza wyjście terminala z powrotami karetki (\\r), aby symulować sposób wyświetlania treści przez prawdziwy terminal. Usuwa to pośrednie stany pasków postępu, zachowując tylko stan końcowy, co oszczędza przestrzeń kontekstową dla bardziej istotnych informacji. <0>Dowiedz się więcej</0>"
		},
		"powershellCounter": {
			"label": "Włącz obejście licznika PowerShell",
			"description": "Po włączeniu dodaje licznik do poleceń PowerShell, aby zapewnić prawidłowe wykonanie poleceń. Pomaga to w terminalach PowerShell, które mogą mieć problemy z przechwytywaniem wyjścia. <0>Dowiedz się więcej</0>"
		},
		"zshClearEolMark": {
			"label": "Wyczyść znacznik końca linii ZSH",
			"description": "Po włączeniu czyści znacznik końca linii ZSH poprzez ustawienie PROMPT_EOL_MARK=''. Zapobiega to problemom z interpretacją wyjścia poleceń, gdy kończy się ono znakami specjalnymi jak '%'. <0>Dowiedz się więcej</0>"
		},
		"zshOhMy": {
			"label": "Włącz integrację Oh My Zsh",
			"description": "Po włączeniu ustawia ITERM_SHELL_INTEGRATION_INSTALLED=Yes, aby włączyć funkcje integracji powłoki Oh My Zsh. Zastosowanie tego ustawienia może wymagać ponownego uruchomienia IDE. <0>Dowiedz się więcej</0>"
		},
		"zshP10k": {
			"label": "Włącz integrację Powerlevel10k",
			"description": "Po włączeniu ustawia POWERLEVEL9K_TERM_SHELL_INTEGRATION=true, aby włączyć funkcje integracji powłoki Powerlevel10k. <0>Dowiedz się więcej</0>"
		},
		"zdotdir": {
			"label": "Włącz obsługę ZDOTDIR",
			"description": "Po włączeniu tworzy tymczasowy katalog dla ZDOTDIR, aby poprawnie obsłużyć integrację powłoki zsh. Zapewnia to prawidłowe działanie integracji powłoki VSCode z zsh, zachowując twoją konfigurację zsh. <0>Dowiedz się więcej</0>"
		},
		"inheritEnv": {
			"label": "Dziedzicz zmienne środowiskowe",
			"description": "Po włączeniu terminal dziedziczy zmienne środowiskowe z procesu nadrzędnego VSCode, takie jak ustawienia integracji powłoki zdefiniowane w profilu użytkownika. Przełącza to bezpośrednio globalne ustawienie VSCode `terminal.integrated.inheritEnv`. <0>Dowiedz się więcej</0>"
		}
	},
	"advanced": {
		"diff": {
			"label": "Włącz edycję przez różnice",
			"description": "Gdy włączone, Kilo Code będzie w stanie edytować pliki szybciej i automatycznie odrzuci obcięte pełne zapisy plików. Działa najlepiej z najnowszym modelem Claude 4 Sonnet.",
			"strategy": {
				"label": "Strategia diff",
				"options": {
					"standard": "Standardowa (Pojedynczy blok)",
					"multiBlock": "Eksperymentalna: Diff wieloblokowy",
					"unified": "Eksperymentalna: Diff ujednolicony"
				},
				"descriptions": {
					"standard": "Standardowa strategia diff stosuje zmiany do jednego bloku kodu na raz.",
					"unified": "Strategia diff ujednoliconego stosuje wiele podejść do zastosowania różnic i wybiera najlepsze podejście.",
					"multiBlock": "Strategia diff wieloblokowego pozwala na aktualizację wielu bloków kodu w pliku w jednym żądaniu."
				}
			},
			"matchPrecision": {
				"label": "Precyzja dopasowania",
				"description": "Ten suwak kontroluje, jak dokładnie sekcje kodu muszą pasować podczas stosowania różnic. Niższe wartości umożliwiają bardziej elastyczne dopasowywanie, ale zwiększają ryzyko nieprawidłowych zamian. Używaj wartości poniżej 100% z najwyższą ostrożnością."
			}
		}
	},
	"experimental": {
		"DIFF_STRATEGY_UNIFIED": {
			"name": "Użyj eksperymentalnej ujednoliconej strategii diff",
			"description": "Włącz eksperymentalną ujednoliconą strategię diff. Ta strategia może zmniejszyć liczbę ponownych prób spowodowanych błędami modelu, ale może powodować nieoczekiwane zachowanie lub nieprawidłowe edycje. Włącz tylko jeśli rozumiesz ryzyko i jesteś gotów dokładnie przeglądać wszystkie zmiany."
		},
		"SEARCH_AND_REPLACE": {
			"name": "Użyj eksperymentalnego narzędzia do wyszukiwania i zamiany",
			"description": "Włącz eksperymentalne narzędzie do wyszukiwania i zamiany, umożliwiając Kilo Code zastąpienie wielu wystąpień wyszukiwanego terminu w jednym żądaniu."
		},
		"INSERT_BLOCK": {
			"name": "Użyj eksperymentalnego narzędzia do wstawiania treści",
			"description": "Włącz eksperymentalne narzędzie do wstawiania treści, umożliwiając Kilo Code wstawianie treści w określonych numerach linii bez konieczności tworzenia diff."
		},
		"POWER_STEERING": {
			"name": "Użyj eksperymentalnego trybu \"wspomagania kierownicy\"",
			"description": "Po włączeniu, Kilo Code będzie częściej przypominać modelowi o szczegółach jego bieżącej definicji trybu. Doprowadzi to do silniejszego przestrzegania definicji ról i niestandardowych instrukcji, ale będzie używać więcej tokenów na wiadomość."
		},
		"AUTOCOMPLETE": {
			"name": "Użyj eksperymentalnej funkcji \"autouzupełniania\"",
			"description": "Po włączeniu Kilo Code będzie dostarczać sugestie kodu w trakcie pisania."
		},
		"MULTI_SEARCH_AND_REPLACE": {
			"name": "Użyj eksperymentalnego narzędzia diff wieloblokowego",
			"description": "Po włączeniu, Kilo Code użyje narzędzia diff wieloblokowego. Spróbuje to zaktualizować wiele bloków kodu w pliku w jednym żądaniu."
		},
		"CONCURRENT_FILE_READS": {
			"name": "Włącz jednoczesne odczytywanie plików",
			"description": "Po włączeniu Kilo Code może odczytać wiele plików w jednym żądaniu. Po wyłączeniu Kilo Code musi odczytywać pliki pojedynczo. Wyłączenie może pomóc podczas pracy z mniej wydajnymi modelami lub gdy chcesz mieć większą kontrolę nad dostępem do plików."
		},
		"DISABLE_COMPLETION_COMMAND": {
			"name": "Wyłącz wykonywanie poleceń w attempt_completion",
			"description": "Gdy włączone, narzędzie attempt_completion nie będzie wykonywać poleceń. Jest to funkcja eksperymentalna przygotowująca do przyszłego wycofania wykonywania poleceń po zakończeniu zadania."
		},
		"MARKETPLACE": {
			"name": "Włącz Marketplace",
			"description": "Gdy włączone, możesz instalować MCP i niestandardowe tryby z Marketplace."
		},
		"MULTI_FILE_APPLY_DIFF": {
			"name": "Włącz równoczesne edycje plików",
			"description": "Gdy włączone, Kilo Code może edytować wiele plików w jednym żądaniu. Gdy wyłączone, Kilo Code musi edytować pliki jeden po drugim. Wyłączenie tego może pomóc podczas pracy z mniej zdolnymi modelami lub gdy chcesz mieć większą kontrolę nad modyfikacjami plików."
		}
	},
	"promptCaching": {
		"label": "Wyłącz buforowanie promptów",
		"description": "Po zaznaczeniu, Kilo Code nie będzie używać buforowania promptów dla tego modelu."
	},
	"temperature": {
		"useCustom": "Użyj niestandardowej temperatury",
		"description": "Kontroluje losowość w odpowiedziach modelu.",
		"rangeDescription": "Wyższe wartości sprawiają, że wyjście jest bardziej losowe, niższe wartości czynią je bardziej deterministycznym."
	},
	"modelInfo": {
		"supportsImages": "Obsługuje obrazy",
		"noImages": "Nie obsługuje obrazów",
		"supportsComputerUse": "Obsługuje użycie komputera",
		"noComputerUse": "Nie obsługuje użycia komputera",
		"supportsPromptCache": "Obsługuje buforowanie podpowiedzi",
		"noPromptCache": "Nie obsługuje buforowania podpowiedzi",
		"maxOutput": "Maksymalne wyjście",
		"inputPrice": "Cena wejścia",
		"outputPrice": "Cena wyjścia",
		"cacheReadsPrice": "Cena odczytów bufora",
		"cacheWritesPrice": "Cena zapisów bufora",
		"enableStreaming": "Włącz strumieniowanie",
		"enableR1Format": "Włącz parametry modelu R1",
		"enableR1FormatTips": "Należy włączyć podczas korzystania z modeli R1, takich jak QWQ, aby uniknąć błędu 400",
		"useAzure": "Użyj Azure",
		"azureApiVersion": "Ustaw wersję API Azure",
		"gemini": {
			"freeRequests": "* Darmowe do {{count}} zapytań na minutę. Po tym, rozliczanie zależy od rozmiaru podpowiedzi.",
			"pricingDetails": "Więcej informacji znajdziesz w szczegółach cennika.",
			"billingEstimate": "* Rozliczenie jest szacunkowe - dokładny koszt zależy od rozmiaru podpowiedzi."
		}
	},
	"modelPicker": {
		"automaticFetch": "Rozszerzenie automatycznie pobiera najnowszą listę modeli dostępnych w <serviceLink>{{serviceName}}</serviceLink>. Jeśli nie jesteś pewien, który model wybrać, Kilo Code działa najlepiej z <defaultModelLink>{{defaultModelId}}</defaultModelLink>. Możesz również wyszukać \"free\", aby znaleźć obecnie dostępne opcje bezpłatne.",
		"label": "Model",
		"searchPlaceholder": "Wyszukaj",
		"noMatchFound": "Nie znaleziono dopasowań",
		"useCustomModel": "Użyj niestandardowy: {{modelId}}"
	},
	"footer": {
		"feedback": "Jeśli masz jakiekolwiek pytania lub opinie, śmiało otwórz zgłoszenie na <githubLink>github.com/Kilo-Org/kilocode</githubLink> lub dołącz do <redditLink>reddit.com/r/kilocode</redditLink> lub <discordLink>kilocode.ai/discord</discordLink>",
		"support": "W sprawach finansowych skontaktuj się z Obsługą Klienta pod adresem <supportLink>hi@kilocode.ai</supportLink>",
		"telemetry": {
			"label": "Zezwól na anonimowe raportowanie błędów i użycia",
			"description": "Pomóż ulepszyć Kilo Code, wysyłając anonimowe dane o użytkowaniu i raporty o błędach. Nigdy nie są wysyłane kod, podpowiedzi ani informacje osobiste. Zobacz naszą politykę prywatności, aby uzyskać więcej szczegółów."
		},
		"settings": {
			"import": "Importuj",
			"export": "Eksportuj",
			"reset": "Resetuj"
		}
	},
	"thinkingBudget": {
		"maxTokens": "Maksymalna liczba tokenów",
		"maxThinkingTokens": "Maksymalna liczba tokenów myślenia"
	},
	"validation": {
		"apiKey": "Musisz podać prawidłowy klucz API.",
		"awsRegion": "Musisz wybrać region, aby korzystać z Amazon Bedrock.",
		"googleCloud": "Musisz podać prawidłowe ID projektu i region Google Cloud.",
		"modelId": "Musisz podać prawidłowe ID modelu.",
		"modelSelector": "Musisz podać prawidłowy selektor modelu.",
		"openAi": "Musisz podać prawidłowy bazowy URL, klucz API i ID modelu.",
		"arn": {
			"invalidFormat": "Nieprawidłowy format ARN. Sprawdź wymagania dotyczące formatu.",
			"regionMismatch": "Ostrzeżenie: Region w Twoim ARN ({{arnRegion}}) nie zgadza się z wybranym regionem ({{region}}). Może to powodować problemy z dostępem. Dostawca użyje regionu z ARN."
		},
		"modelAvailability": "Podane ID modelu ({{modelId}}) jest niedostępne. Wybierz inny model.",
		"providerNotAllowed": "Dostawca '{{provider}}' nie jest dozwolony przez Twoją organizację",
		"modelNotAllowed": "Model '{{model}}' nie jest dozwolony dla dostawcy '{{provider}}' przez Twoją organizację",
		"profileInvalid": "Ten profil zawiera dostawcę lub model, który nie jest dozwolony przez Twoją organizację"
	},
	"placeholders": {
		"apiKey": "Wprowadź klucz API...",
		"profileName": "Wprowadź nazwę profilu",
		"accessKey": "Wprowadź klucz dostępu...",
		"secretKey": "Wprowadź klucz tajny...",
		"sessionToken": "Wprowadź token sesji...",
		"credentialsJson": "Wprowadź JSON poświadczeń...",
		"keyFilePath": "Wprowadź ścieżkę pliku klucza...",
		"projectId": "Wprowadź ID projektu...",
		"customArn": "Wprowadź ARN (np. arn:aws:bedrock:us-east-1:123456789012:foundation-model/my-model)",
		"baseUrl": "Wprowadź podstawowy URL...",
		"modelId": {
			"lmStudio": "np. meta-llama-3.1-8b-instruct",
			"lmStudioDraft": "np. lmstudio-community/llama-3.2-1b-instruct",
			"ollama": "np. llama3.1"
		},
		"numbers": {
			"maxTokens": "np. 4096",
			"contextWindow": "np. 128000",
			"inputPrice": "np. 0.0001",
			"outputPrice": "np. 0.0002",
			"cacheWritePrice": "np. 0.00005"
		}
	},
	"defaults": {
		"ollamaUrl": "Domyślnie: http://localhost:11434",
		"lmStudioUrl": "Domyślnie: http://localhost:1234",
		"geminiUrl": "Domyślnie: https://generativelanguage.googleapis.com"
	},
	"labels": {
		"customArn": "Niestandardowy ARN",
		"useCustomArn": "Użyj niestandardowego ARN..."
	},
<<<<<<< HEAD
	"display": {
		"taskTimeline": {
			"label": "Pokaż oś czasu zadania",
			"description": "Wyświetlaj wizualną oś czasu wiadomości zadania, oznaczoną kolorami według typu, co pozwala na szybki przegląd postępu zadania i przewijanie do określonych punktów w historii zadania."
		}
	}
=======
	"includeMaxOutputTokens": "Uwzględnij maksymalne tokeny wyjściowe",
	"includeMaxOutputTokensDescription": "Wyślij parametr maksymalnych tokenów wyjściowych w żądaniach API. Niektórzy dostawcy mogą tego nie obsługiwać."
>>>>>>> 6ca706b0
}<|MERGE_RESOLUTION|>--- conflicted
+++ resolved
@@ -628,15 +628,12 @@
 		"customArn": "Niestandardowy ARN",
 		"useCustomArn": "Użyj niestandardowego ARN..."
 	},
-<<<<<<< HEAD
 	"display": {
 		"taskTimeline": {
 			"label": "Pokaż oś czasu zadania",
 			"description": "Wyświetlaj wizualną oś czasu wiadomości zadania, oznaczoną kolorami według typu, co pozwala na szybki przegląd postępu zadania i przewijanie do określonych punktów w historii zadania."
 		}
-	}
-=======
+	},
 	"includeMaxOutputTokens": "Uwzględnij maksymalne tokeny wyjściowe",
 	"includeMaxOutputTokensDescription": "Wyślij parametr maksymalnych tokenów wyjściowych w żądaniach API. Niektórzy dostawcy mogą tego nie obsługiwać."
->>>>>>> 6ca706b0
 }