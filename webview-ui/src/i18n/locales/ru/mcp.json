--- conflicted
+++ resolved
@@ -1,12 +1,8 @@
 {
 	"title": "Серверы MCP",
 	"done": "Готово",
-<<<<<<< HEAD
-	"description": "Включи Model Context Protocol (MCP), чтобы Kilo Code мог использовать дополнительные инструменты и сервисы с внешних серверов. Это расширяет возможности Kilo Code. <0>Подробнее</0>",
-=======
-	"description": "<0>Model Context Protocol</0> обеспечивает связь с локально запущенными MCP-серверами, которые предоставляют дополнительные инструменты и ресурсы для расширения возможностей Roo. Вы можете использовать <1>серверы, созданные сообществом</1>, или попросить Roo создать новые инструменты, специфичные для вашего рабочего процесса (например, «добавь инструмент, который получает последние npm-документацию»).",
+	"description": "<0>Model Context Protocol</0> обеспечивает связь с локально запущенными MCP-серверами, которые предоставляют дополнительные инструменты и ресурсы для расширения возможностей Kilo Code. Вы можете использовать <1>серверы, созданные сообществом</1>, или попросить Kilo Code создать новые инструменты, специфичные для вашего рабочего процесса (например, «добавь инструмент, который получает последние npm-документацию»).",
 	"instructions": "Инструкции",
->>>>>>> 69f72002
 	"enableToggle": {
 		"title": "Включить серверы MCP",
 		"description": "Включи, чтобы Kilo Code мог использовать инструменты с подключённых серверов MCP. Это даст Kilo Code больше возможностей. Если не планируешь использовать эти дополнительные инструменты, выключи для экономии токенов API."
