{
	"title": "MCP 서버",
	"done": "완료",
<<<<<<< HEAD
	"description": "Model Context Protocol(MCP)를 활성화하면 Kilo Code가 외부 서버에서 추가 도구와 서비스를 사용할 수 있어. Kilo Code가 할 수 있는 일이 더 많아져! <0>자세히 알아보기</0>",
=======
	"description": "<0>Model Context Protocol</0>은 로컬에서 실행되는 MCP 서버와 통신하여 Roo의 기능을 확장하는 추가 도구 및 리소스를 제공합니다. <1>커뮤니티에서 만든 서버</1>를 사용하거나 Roo에게 작업 흐름에 맞는 새로운 도구를 만들도록 요청할 수 있습니다 (예: \"최신 npm 문서를 가져오는 도구 추가\").",
	"instructions": "지침",
>>>>>>> 69f72002
	"enableToggle": {
		"title": "MCP 서버 활성화",
		"description": "이걸 켜면 Kilo Code가 연결된 MCP 서버의 도구를 쓸 수 있어. Kilo Code의 능력이 더 늘어나! 추가 도구를 쓸 생각이 없다면, API 토큰 비용을 줄이기 위해 꺼 두는 게 좋아."
	},
	"enableServerCreation": {
		"title": "MCP 서버 생성 활성화",
		"description": "이걸 켜면 Kilo Code가 <1>새로운</1> 맞춤형 MCP 서버를 만드는 걸 도와줄 수 있어. <0>서버 생성에 대해 알아보기</0>",
		"hint": "팁: API 토큰 비용을 줄이고 싶으면, Kilo Code에게 새 MCP 서버를 만들라고 하지 않을 때 이 설정을 꺼 둬."
	},
	"editGlobalMCP": "글로벌 MCP 편집",
	"editProjectMCP": "프로젝트 MCP 편집",
	"learnMoreEditingSettings": "MCP 설정 파일 편집 방법 더 알아보기",
	"tool": {
		"alwaysAllow": "항상 허용",
		"parameters": "파라미터",
		"noDescription": "설명 없음"
	},
	"tabs": {
		"tools": "도구",
		"resources": "리소스",
		"errors": "오류"
	},
	"emptyState": {
		"noTools": "도구를 찾을 수 없음",
		"noResources": "리소스를 찾을 수 없음",
		"noLogs": "로그를 찾을 수 없음",
		"noErrors": "오류를 찾을 수 없음"
	},
	"networkTimeout": {
		"label": "네트워크 타임아웃",
		"description": "서버 응답을 기다리는 최대 시간",
		"options": {
			"15seconds": "15초",
			"30seconds": "30초",
			"1minute": "1분",
			"5minutes": "5분",
			"10minutes": "10분",
			"15minutes": "15분",
			"30minutes": "30분",
			"60minutes": "60분"
		}
	},
	"deleteDialog": {
		"title": "MCP 서버 삭제",
		"description": "정말로 MCP 서버 \"{{serverName}}\"을(를) 삭제할까? 이 작업은 되돌릴 수 없어.",
		"cancel": "취소",
		"delete": "삭제"
	},
	"serverStatus": {
		"retrying": "다시 시도 중...",
		"retryConnection": "연결 다시 시도"
	}
}<|MERGE_RESOLUTION|>--- conflicted
+++ resolved
@@ -1,12 +1,8 @@
 {
 	"title": "MCP 서버",
 	"done": "완료",
-<<<<<<< HEAD
-	"description": "Model Context Protocol(MCP)를 활성화하면 Kilo Code가 외부 서버에서 추가 도구와 서비스를 사용할 수 있어. Kilo Code가 할 수 있는 일이 더 많아져! <0>자세히 알아보기</0>",
-=======
-	"description": "<0>Model Context Protocol</0>은 로컬에서 실행되는 MCP 서버와 통신하여 Roo의 기능을 확장하는 추가 도구 및 리소스를 제공합니다. <1>커뮤니티에서 만든 서버</1>를 사용하거나 Roo에게 작업 흐름에 맞는 새로운 도구를 만들도록 요청할 수 있습니다 (예: \"최신 npm 문서를 가져오는 도구 추가\").",
+	"description": "<0>Model Context Protocol</0>은 로컬에서 실행되는 MCP 서버와 통신하여 Kilo Code의 기능을 확장하는 추가 도구 및 리소스를 제공합니다. <1>커뮤니티에서 만든 서버</1>를 사용하거나 Kilo Code에게 작업 흐름에 맞는 새로운 도구를 만들도록 요청할 수 있습니다 (예: \"최신 npm 문서를 가져오는 도구 추가\").",
 	"instructions": "지침",
->>>>>>> 69f72002
 	"enableToggle": {
 		"title": "MCP 서버 활성화",
 		"description": "이걸 켜면 Kilo Code가 연결된 MCP 서버의 도구를 쓸 수 있어. Kilo Code의 능력이 더 늘어나! 추가 도구를 쓸 생각이 없다면, API 토큰 비용을 줄이기 위해 꺼 두는 게 좋아."
