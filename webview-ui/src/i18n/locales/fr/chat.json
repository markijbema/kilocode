{
	"greeting": "Que peut faire Kilo Code pour vous ?",
	"task": {
		"title": "Tâche",
		"seeMore": "Voir plus",
		"seeLess": "Voir moins",
		"tokens": "Tokens :",
		"cache": "Cache :",
		"apiCost": "Coût API :",
		"contextWindow": "Fenêtre de contexte :",
		"closeAndStart": "Fermer la tâche et en commencer une nouvelle",
		"export": "Exporter l'historique des tâches",
		"delete": "Supprimer la tâche (Shift + Clic pour ignorer la confirmation)"
	},
	"unpin": "Désépingler",
	"pin": "Épingler",
	"tokenProgress": {
		"availableSpace": "Espace disponible : {{amount}} tokens",
		"tokensUsed": "Tokens utilisés : {{used}} sur {{total}}",
		"reservedForResponse": "Réservé pour la réponse du modèle : {{amount}} tokens"
	},
	"retry": {
		"title": "Réessayer",
		"tooltip": "Tenter à nouveau l'opération"
	},
	"startNewTask": {
		"title": "Commencer une nouvelle tâche",
		"tooltip": "Démarrer une nouvelle tâche"
	},
	"proceedAnyways": {
		"title": "Continuer quand même",
		"tooltip": "Continuer pendant l'exécution de la commande"
	},
	"save": {
		"title": "Enregistrer",
		"tooltip": "Sauvegarder les modifications du fichier"
	},
	"reject": {
		"title": "Rejeter",
		"tooltip": "Rejeter cette action"
	},
	"completeSubtaskAndReturn": "Terminer la sous-tâche et revenir",
	"approve": {
		"title": "Approuver",
		"tooltip": "Approuver cette action"
	},
	"runCommand": {
		"title": "Exécuter la commande",
		"tooltip": "Exécuter cette commande"
	},
	"proceedWhileRunning": {
		"title": "Continuer pendant l'exécution",
		"tooltip": "Continuer malgré les avertissements"
	},
	"resumeTask": {
		"title": "Reprendre la tâche",
		"tooltip": "Continuer la tâche actuelle"
	},
	"terminate": {
		"title": "Terminer",
		"tooltip": "Terminer la tâche actuelle"
	},
	"cancel": {
		"title": "Annuler",
		"tooltip": "Annuler l'opération actuelle"
	},
	"scrollToBottom": "Défiler jusqu'au bas du chat",
	"selectMode": "Sélectionner le mode d'interaction",
	"selectApiConfig": "Sélectionner la configuration API",
	"enhancePrompt": "Améliorer la requête avec un contexte supplémentaire",
	"addImages": "Ajouter des images au message",
	"sendMessage": "Envoyer le message",
	"typeMessage": "Écrivez un message...",
	"typeTask": "Écrivez votre tâche ici...",
	"addContext": "@ pour ajouter du contexte, / pour changer de mode",
	"dragFiles": "maintenir Maj pour glisser des fichiers",
	"dragFilesImages": "maintenir Maj pour glisser des fichiers/images",
	"enhancePromptDescription": "Le bouton 'Améliorer la requête' aide à améliorer votre demande en fournissant un contexte supplémentaire, des clarifications ou des reformulations. Essayez de taper une demande ici et cliquez à nouveau sur le bouton pour voir comment cela fonctionne.",
	"errorReadingFile": "Erreur lors de la lecture du fichier :",
	"noValidImages": "Aucune image valide n'a été traitée",
	"separator": "Séparateur",
	"edit": "Éditer...",
	"forNextMode": "pour le prochain mode",
	"error": "Erreur",
	"troubleMessage": "Kilo Code rencontre des difficultés...",
	"apiRequest": {
		"title": "Requête API",
		"failed": "Échec de la requête API",
		"streaming": "Requête API...",
		"cancelled": "Requête API annulée",
		"streamingFailed": "Échec du streaming API"
	},
	"checkpoint": {
		"initial": "Point de contrôle initial",
		"regular": "Point de contrôle",
		"menu": {
			"viewDiff": "Voir les différences",
			"restore": "Restaurer le point de contrôle",
			"restoreFiles": "Restaurer les fichiers",
			"restoreFilesDescription": "Restaure les fichiers de votre projet à un instantané pris à ce moment.",
			"restoreFilesAndTask": "Restaurer fichiers et tâche",
			"confirm": "Confirmer",
			"cancel": "Annuler",
			"cannotUndo": "Cette action ne peut pas être annulée.",
			"restoreFilesAndTaskDescription": "Restaure les fichiers de votre projet à un instantané pris à ce moment et supprime tous les messages après ce point."
		},
		"current": "Actuel"
	},
	"fileOperations": {
<<<<<<< HEAD
		"wantsToRead": "Kilo Code veut lire ce fichier :",
		"didRead": "Kilo Code a lu ce fichier :",
		"wantsToEdit": "Kilo Code veut éditer ce fichier :",
		"wantsToCreate": "Kilo Code veut créer un nouveau fichier :"
=======
		"wantsToRead": "Roo veut lire ce fichier :",
		"wantsToReadOutsideWorkspace": "Roo veut lire ce fichier en dehors de l'espace de travail :",
		"didRead": "Roo a lu ce fichier :",
		"wantsToEdit": "Roo veut éditer ce fichier :",
		"wantsToEditOutsideWorkspace": "Roo veut éditer ce fichier en dehors de l'espace de travail :",
		"wantsToCreate": "Roo veut créer un nouveau fichier :"
>>>>>>> 0949556b
	},
	"instructions": {
		"wantsToFetch": "Roo veut récupérer des instructions détaillées pour aider à la tâche actuelle"
	},
	"directoryOperations": {
		"wantsToViewTopLevel": "Kilo Code veut voir les fichiers de premier niveau dans ce répertoire :",
		"didViewTopLevel": "Kilo Code a vu les fichiers de premier niveau dans ce répertoire :",
		"wantsToViewRecursive": "Kilo Code veut voir récursivement tous les fichiers dans ce répertoire :",
		"didViewRecursive": "Kilo Code a vu récursivement tous les fichiers dans ce répertoire :",
		"wantsToViewDefinitions": "Kilo Code veut voir les noms de définitions de code source utilisés dans ce répertoire :",
		"didViewDefinitions": "Kilo Code a vu les noms de définitions de code source utilisés dans ce répertoire :",
		"wantsToSearch": "Kilo Code veut rechercher dans ce répertoire <code>{{regex}}</code> :",
		"didSearch": "Kilo Code a recherché dans ce répertoire <code>{{regex}}</code> :"
	},
	"commandOutput": "Sortie de commande",
	"response": "Réponse",
	"arguments": "Arguments",
	"mcp": {
		"wantsToUseTool": "Kilo Code veut utiliser un outil sur le serveur MCP {{serverName}} :",
		"wantsToAccessResource": "Kilo Code veut accéder à une ressource sur le serveur MCP {{serverName}} :"
	},
	"modes": {
		"wantsToSwitch": "Kilo Code veut passer au mode <code>{{mode}}</code>",
		"wantsToSwitchWithReason": "Kilo Code veut passer au mode <code>{{mode}}</code> car : {{reason}}",
		"didSwitch": "Kilo Code est passé au mode <code>{{mode}}</code>",
		"didSwitchWithReason": "Kilo Code est passé au mode <code>{{mode}}</code> car : {{reason}}"
	},
	"subtasks": {
		"wantsToCreate": "Kilo Code veut créer une nouvelle sous-tâche en mode <code>{{mode}}</code> :",
		"wantsToFinish": "Kilo Code veut terminer cette sous-tâche"
	},
	"questions": {
		"hasQuestion": "Kilo Code a une question :"
	},
	"taskCompleted": "Tâche terminée",
	"shellIntegration": {
		"unavailable": "Intégration du shell indisponible",
		"troubleshooting": "Toujours des problèmes ?"
	},
	"powershell": {
		"issues": "Il semble que vous rencontriez des problèmes avec Windows PowerShell, veuillez consulter ce"
	},
	"autoApprove": {
		"title": "Auto-approbation :",
		"none": "Aucune",
<<<<<<< HEAD
		"description": "L'auto-approbation permet à Kilo Code d'effectuer des actions sans demander d'autorisation. Activez-la uniquement pour les actions auxquelles vous faites entièrement confiance.",
=======
		"description": "L'auto-approbation permet à Roo Code d'effectuer des actions sans demander d'autorisation. Activez-la uniquement pour les actions auxquelles vous faites entièrement confiance. Configuration plus détaillée disponible dans les <settingsLink>Paramètres</settingsLink>.",
>>>>>>> 0949556b
		"actions": {
			"readFiles": {
				"label": "Lire fichiers et répertoires",
				"shortName": "Lecture",
				"description": "Permet l'accès en lecture à n'importe quel fichier sur votre ordinateur."
			},
			"editFiles": {
				"label": "Éditer des fichiers",
				"shortName": "Édition",
				"description": "Permet la modification de n'importe quel fichier sur votre ordinateur."
			},
			"executeCommands": {
				"label": "Exécuter des commandes approuvées",
				"shortName": "Commandes",
				"description": "Permet l'exécution de commandes de terminal approuvées. Vous pouvez configurer cela dans le panneau des paramètres."
			},
			"useBrowser": {
				"label": "Utiliser le navigateur",
				"shortName": "Navigateur",
				"description": "Permet de lancer et d'interagir avec n'importe quel site web dans un navigateur sans interface."
			},
			"useMcp": {
				"label": "Utiliser les serveurs MCP",
				"shortName": "MCP",
				"description": "Permet l'utilisation de serveurs MCP configurés qui peuvent modifier le système de fichiers ou interagir avec des APIs."
			},
			"switchModes": {
				"label": "Changer de modes",
				"shortName": "Modes",
				"description": "Permet le changement automatique entre différents modes sans nécessiter d'approbation."
			},
			"subtasks": {
				"label": "Créer et terminer des sous-tâches",
				"shortName": "Sous-tâches",
				"description": "Permet la création et l'achèvement de sous-tâches sans nécessiter d'approbation."
			},
			"retryRequests": {
				"label": "Réessayer les requêtes échouées",
				"shortName": "Réessais",
				"description": "Réessaie automatiquement les requêtes API échouées lorsque le fournisseur renvoie une réponse d'erreur."
			}
		}
	},
	"reasoning": {
		"thinking": "Réflexion",
		"seconds": "{{count}}s"
	},
	"followUpSuggest": {
		"copyToInput": "Copier vers l'entrée (ou Shift + clic)"
	},
	"announcement": {
<<<<<<< HEAD
		"title": "🎉 Kilo Code 3.10 est sortie",
		"description": "Kilo Code 3.10 apporte de puissantes améliorations de productivité !",
=======
		"title": "🎉 Roo Code 3.11 est sortie",
		"description": "Roo Code 3.11 apporte des améliorations significatives de performance et de nouvelles fonctionnalités !",
>>>>>>> 0949556b
		"whatsNew": "Quoi de neuf",
		"feature1": "Éditions rapides : Les modifications s'appliquent maintenant beaucoup plus vite. Moins d'attente, plus de codage.",
		"feature2": "Soldes des clés API : Visualisez vos soldes OpenRouter et Requesty dans les paramètres.",
		"feature3": "Configuration MCP au niveau du projet : Vous pouvez maintenant la configurer par projet/espace de travail.",
		"feature4": "Support Gemini amélioré : Nouvelles tentatives plus intelligentes, échappement corrigé, ajouté au fournisseur Vertex.",
		"feature5": "Importation/Exportation des paramètres : Sauvegardez ou partagez facilement votre configuration entre différentes installations.",
		"hideButton": "Masquer l'annonce",
		"detailsDiscussLinks": "Obtenez plus de détails et participez aux discussions sur <discordLink>Discord</discordLink> et <redditLink>Reddit</redditLink> 🚀"
	},
	"browser": {
		"rooWantsToUse": "Kilo Code veut utiliser le navigateur :",
		"consoleLogs": "Journaux de console",
		"noNewLogs": "(Pas de nouveaux journaux)",
		"screenshot": "Capture d'écran du navigateur",
		"cursor": "curseur",
		"navigation": {
			"step": "Étape {{current}} sur {{total}}",
			"previous": "Précédent",
			"next": "Suivant"
		},
		"sessionStarted": "Session de navigateur démarrée",
		"actions": {
			"title": "Action de navigation : ",
			"launch": "Lancer le navigateur sur {{url}}",
			"click": "Cliquer ({{coordinate}})",
			"type": "Saisir \"{{text}}\"",
			"scrollDown": "Défiler vers le bas",
			"scrollUp": "Défiler vers le haut",
			"close": "Fermer le navigateur"
		}
	}
}<|MERGE_RESOLUTION|>--- conflicted
+++ resolved
@@ -107,22 +107,15 @@
 		"current": "Actuel"
 	},
 	"fileOperations": {
-<<<<<<< HEAD
 		"wantsToRead": "Kilo Code veut lire ce fichier :",
+		"wantsToReadOutsideWorkspace": "Kilo Code veut lire ce fichier en dehors de l'espace de travail :",
 		"didRead": "Kilo Code a lu ce fichier :",
 		"wantsToEdit": "Kilo Code veut éditer ce fichier :",
+		"wantsToEditOutsideWorkspace": "Kilo Code veut éditer ce fichier en dehors de l'espace de travail :",
 		"wantsToCreate": "Kilo Code veut créer un nouveau fichier :"
-=======
-		"wantsToRead": "Roo veut lire ce fichier :",
-		"wantsToReadOutsideWorkspace": "Roo veut lire ce fichier en dehors de l'espace de travail :",
-		"didRead": "Roo a lu ce fichier :",
-		"wantsToEdit": "Roo veut éditer ce fichier :",
-		"wantsToEditOutsideWorkspace": "Roo veut éditer ce fichier en dehors de l'espace de travail :",
-		"wantsToCreate": "Roo veut créer un nouveau fichier :"
->>>>>>> 0949556b
 	},
 	"instructions": {
-		"wantsToFetch": "Roo veut récupérer des instructions détaillées pour aider à la tâche actuelle"
+		"wantsToFetch": "Kilo Code veut récupérer des instructions détaillées pour aider à la tâche actuelle"
 	},
 	"directoryOperations": {
 		"wantsToViewTopLevel": "Kilo Code veut voir les fichiers de premier niveau dans ce répertoire :",
@@ -165,11 +158,7 @@
 	"autoApprove": {
 		"title": "Auto-approbation :",
 		"none": "Aucune",
-<<<<<<< HEAD
-		"description": "L'auto-approbation permet à Kilo Code d'effectuer des actions sans demander d'autorisation. Activez-la uniquement pour les actions auxquelles vous faites entièrement confiance.",
-=======
-		"description": "L'auto-approbation permet à Roo Code d'effectuer des actions sans demander d'autorisation. Activez-la uniquement pour les actions auxquelles vous faites entièrement confiance. Configuration plus détaillée disponible dans les <settingsLink>Paramètres</settingsLink>.",
->>>>>>> 0949556b
+		"description": "L'auto-approbation permet à Kilo Code d'effectuer des actions sans demander d'autorisation. Activez-la uniquement pour les actions auxquelles vous faites entièrement confiance. Configuration plus détaillée disponible dans les <settingsLink>Paramètres</settingsLink>.",
 		"actions": {
 			"readFiles": {
 				"label": "Lire fichiers et répertoires",
@@ -221,13 +210,8 @@
 		"copyToInput": "Copier vers l'entrée (ou Shift + clic)"
 	},
 	"announcement": {
-<<<<<<< HEAD
-		"title": "🎉 Kilo Code 3.10 est sortie",
-		"description": "Kilo Code 3.10 apporte de puissantes améliorations de productivité !",
-=======
 		"title": "🎉 Roo Code 3.11 est sortie",
 		"description": "Roo Code 3.11 apporte des améliorations significatives de performance et de nouvelles fonctionnalités !",
->>>>>>> 0949556b
 		"whatsNew": "Quoi de neuf",
 		"feature1": "Éditions rapides : Les modifications s'appliquent maintenant beaucoup plus vite. Moins d'attente, plus de codage.",
 		"feature2": "Soldes des clés API : Visualisez vos soldes OpenRouter et Requesty dans les paramètres.",
