--- conflicted
+++ resolved
@@ -320,20 +320,6 @@
 		},
 		"geminiCli": {
 			"description": "Ce fournisseur utilise l'authentification OAuth de l'outil Gemini CLI et ne nécessite pas de clés API.",
-<<<<<<< HEAD
-			"oauthPath": "Chemin des identifiants OAuth (optionnel)",
-			"oauthPathDescription": "Chemin vers le fichier d'identifiants OAuth. Laissez vide pour utiliser l'emplacement par défaut (~/.gemini/oauth_creds.json).",
-			"instructions": "Si tu ne t'es pas encore authentifié, veuillez exécuter",
-			"instructionsContinued": "dans ton terminal d'abord.",
-			"setupLink": "Instructions de configuration de Gemini CLI",
-			"requirementsTitle": "Exigences importantes",
-			"requirement1": "D'abord, tu dois installer l'outil Gemini CLI",
-			"requirement2": "Ensuite, exécute gemini dans ton terminal et assure-toi de te connecter avec Google",
-			"requirement3": "Fonctionne uniquement avec les comptes Google personnels (pas les comptes Google Workspace)",
-			"requirement4": "N'utilise pas de clés API - l'authentification est gérée via OAuth",
-			"requirement5": "Nécessite que l'outil Gemini CLI soit installé et authentifié d'abord",
-			"freeAccess": "Accès de niveau gratuit via l'authentification OAuth"
-=======
 			"oauthPath": "Chemin des Identifiants OAuth (optionnel)",
 			"oauthPathDescription": "Chemin vers le fichier d'identifiants OAuth. Laissez vide pour utiliser l'emplacement par défaut (~/.gemini/oauth_creds.json).",
 			"instructions": "Si vous ne vous êtes pas encore authentifié, veuillez exécuter",
@@ -346,7 +332,6 @@
 			"requirement4": "N'utilise pas de clés API - l'authentification est gérée via OAuth",
 			"requirement5": "Nécessite que l'outil Gemini CLI soit installé et authentifié d'abord",
 			"freeAccess": "Accès gratuit via l'authentification OAuth"
->>>>>>> db07ff56
 		}
 	},
 	"browser": {
@@ -415,7 +400,7 @@
 		},
 		"autoCondenseContext": {
 			"name": "Déclencher automatiquement la condensation intelligente du contexte",
-			"description": "Lorsque cette option est activée, Roo condensera automatiquement le contexte lorsque le seuil est atteint. Lorsqu'elle est désactivée, vous pouvez toujours déclencher manuellement la condensation du contexte."
+			"description": "Lorsque cette option est activée, Kilo Code condensera automatiquement le contexte lorsque le seuil est atteint. Lorsqu'elle est désactivée, vous pouvez toujours déclencher manuellement la condensation du contexte."
 		},
 		"openTabs": {
 			"label": "Limite de contexte des onglets ouverts",
