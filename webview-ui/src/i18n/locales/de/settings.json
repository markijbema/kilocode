{
	"common": {
		"save": "Speichern",
		"done": "Fertig",
		"cancel": "Abbrechen",
		"reset": "Zurücksetzen",
		"select": "Auswählen"
	},
	"header": {
		"title": "Einstellungen",
		"saveButtonTooltip": "Änderungen speichern",
		"nothingChangedTooltip": "Nichts geändert",
		"doneButtonTooltip": "Ungespeicherte Änderungen verwerfen und Einstellungsbereich schließen"
	},
	"unsavedChangesDialog": {
		"title": "Ungespeicherte Änderungen",
		"description": "Möchtest du die Änderungen verwerfen und fortfahren?",
		"cancelButton": "Abbrechen",
		"discardButton": "Änderungen verwerfen"
	},
	"sections": {
		"providers": "Anbieter",
		"autoApprove": "Automatische Genehmigung",
		"browser": "Browser / Computer-Nutzung",
		"checkpoints": "Kontrollpunkte",
		"notifications": "Benachrichtigungen",
		"contextManagement": "Kontext-Management",
		"terminal": "Terminal",
		"advanced": "Erweitert",
		"experimental": "Experimentelle Funktionen",
		"language": "Sprache",
		"about": "Über Kilo Code",
		"mcp": "MCP-Server"
	},
	"autoApprove": {
		"description": "Erlaubt Kilo Code, Operationen automatisch ohne Genehmigung durchzuführen. Aktiviere diese Einstellungen nur, wenn du der KI vollständig vertraust und die damit verbundenen Sicherheitsrisiken verstehst.",
		"readOnly": {
			"label": "Schreibgeschützte Operationen immer genehmigen",
<<<<<<< HEAD
			"description": "Wenn aktiviert, wird Kilo Code automatisch Verzeichnisinhalte anzeigen und Dateien lesen, ohne dass du auf die Genehmigen-Schaltfläche klicken musst."
=======
			"description": "Wenn aktiviert, wird Roo automatisch Verzeichnisinhalte anzeigen und Dateien lesen, ohne dass du auf die Genehmigen-Schaltfläche klicken musst.",
			"outsideWorkspace": {
				"label": "Dateien außerhalb des Arbeitsbereichs einbeziehen",
				"description": "Roo erlauben, Dateien außerhalb des aktuellen Arbeitsbereichs ohne Genehmigung zu lesen."
			}
>>>>>>> 0949556b
		},
		"write": {
			"label": "Schreiboperationen immer genehmigen",
			"description": "Dateien automatisch erstellen und bearbeiten ohne Genehmigung",
			"delayLabel": "Verzögerung nach Schreibvorgängen, damit Diagnosefunktionen potenzielle Probleme erkennen können",
			"outsideWorkspace": {
				"label": "Dateien außerhalb des Arbeitsbereichs einbeziehen",
				"description": "Roo erlauben, Dateien außerhalb des aktuellen Arbeitsbereichs ohne Genehmigung zu erstellen und zu bearbeiten."
			}
		},
		"browser": {
			"label": "Browser-Aktionen immer genehmigen",
			"description": "Browser-Aktionen automatisch ohne Genehmigung durchführen",
			"note": "Hinweis: Gilt nur, wenn das Modell Computer-Nutzung unterstützt"
		},
		"retry": {
			"label": "Fehlgeschlagene API-Anfragen immer wiederholen",
			"description": "Fehlgeschlagene API-Anfragen automatisch wiederholen, wenn der Server eine Fehlerantwort zurückgibt",
			"delayLabel": "Verzögerung vor dem Wiederholen der Anfrage"
		},
		"mcp": {
			"label": "MCP-Tools immer genehmigen",
			"description": "Automatische Genehmigung einzelner MCP-Tools in der MCP-Server-Ansicht aktivieren (erfordert sowohl diese Einstellung als auch das 'Immer erlauben'-Kontrollkästchen des Tools)"
		},
		"modeSwitch": {
			"label": "Moduswechsel immer genehmigen",
			"description": "Automatisch zwischen verschiedenen Modi wechseln ohne Genehmigung"
		},
		"subtasks": {
			"label": "Erstellung & Abschluss von Unteraufgaben immer genehmigen",
			"description": "Erstellung und Abschluss von Unteraufgaben ohne Genehmigung erlauben"
		},
		"execute": {
			"label": "Erlaubte Ausführungsoperationen immer genehmigen",
			"description": "Erlaubte Terminal-Befehle automatisch ohne Genehmigung ausführen",
			"allowedCommands": "Erlaubte Auto-Ausführungsbefehle",
			"allowedCommandsDescription": "Befehlspräfixe, die automatisch ausgeführt werden können, wenn 'Ausführungsoperationen immer genehmigen' aktiviert ist. Fügen Sie * hinzu, um alle Befehle zu erlauben (mit Vorsicht verwenden).",
			"commandPlaceholder": "Befehlspräfix eingeben (z.B. 'git ')",
			"addButton": "Hinzufügen"
		}
	},
	"providers": {
		"configProfile": "Konfigurationsprofil",
		"providerDocumentation": "{{provider}}-Dokumentation",
		"description": "Speichern Sie verschiedene API-Konfigurationen, um schnell zwischen Anbietern und Einstellungen zu wechseln.",
		"apiProvider": "API-Anbieter",
		"model": "Modell",
		"nameEmpty": "Name darf nicht leer sein",
		"nameExists": "Ein Profil mit diesem Namen existiert bereits",
		"deleteProfile": "Profil löschen",
		"invalidArnFormat": "Ungültiges ARN-Format. Überprüfen Sie die obigen Beispiele.",
		"enterNewName": "Neuen Namen eingeben",
		"addProfile": "Profil hinzufügen",
		"renameProfile": "Profil umbenennen",
		"newProfile": "Neues Konfigurationsprofil",
		"enterProfileName": "Profilnamen eingeben",
		"createProfile": "Profil erstellen",
		"cannotDeleteOnlyProfile": "Das einzige Profil kann nicht gelöscht werden",
		"vscodeLmDescription": "Die VS Code Language Model API ermöglicht das Ausführen von Modellen, die von anderen VS Code-Erweiterungen bereitgestellt werden (einschließlich, aber nicht beschränkt auf GitHub Copilot). Der einfachste Weg, um zu starten, besteht darin, die Erweiterungen Copilot und Copilot Chat aus dem VS Code Marketplace zu installieren.",
		"awsCustomArnUse": "Geben Sie eine gültige AWS Bedrock ARN für das Modell ein, das Sie verwenden möchten. Formatbeispiele:",
		"awsCustomArnDesc": "Stellen Sie sicher, dass die Region in der ARN mit Ihrer oben ausgewählten AWS-Region übereinstimmt.",
		"openRouterApiKey": "OpenRouter API-Schlüssel",
		"getOpenRouterApiKey": "OpenRouter API-Schlüssel erhalten",
		"apiKeyStorageNotice": "API-Schlüssel werden sicher im VSCode Secret Storage gespeichert",
		"glamaApiKey": "Glama API-Schlüssel",
		"getGlamaApiKey": "Glama API-Schlüssel erhalten",
		"useCustomBaseUrl": "Benutzerdefinierte Basis-URL verwenden",
		"requestyApiKey": "Requesty API-Schlüssel",
		"getRequestyApiKey": "Requesty API-Schlüssel erhalten",
		"openRouterTransformsText": "Prompts und Nachrichtenketten auf Kontextgröße komprimieren (<a>OpenRouter Transformationen</a>)",
		"anthropicApiKey": "Anthropic API-Schlüssel",
		"getAnthropicApiKey": "Anthropic API-Schlüssel erhalten",
		"deepSeekApiKey": "DeepSeek API-Schlüssel",
		"getDeepSeekApiKey": "DeepSeek API-Schlüssel erhalten",
		"geminiApiKey": "Gemini API-Schlüssel",
		"getGeminiApiKey": "Gemini API-Schlüssel erhalten",
		"openAiApiKey": "OpenAI API-Schlüssel",
		"openAiBaseUrl": "Basis-URL",
		"getOpenAiApiKey": "OpenAI API-Schlüssel erhalten",
		"mistralApiKey": "Mistral API-Schlüssel",
		"getMistralApiKey": "Mistral / Codestral API-Schlüssel erhalten",
		"codestralBaseUrl": "Codestral Basis-URL (Optional)",
		"codestralBaseUrlDesc": "Legen Sie eine alternative URL für das Codestral-Modell fest.",
		"awsCredentials": "AWS Anmeldedaten",
		"awsProfile": "AWS Profil",
		"awsProfileName": "AWS Profilname",
		"awsAccessKey": "AWS Zugangsschlüssel",
		"awsSecretKey": "AWS Geheimschlüssel",
		"awsSessionToken": "AWS Sitzungstoken",
		"awsRegion": "AWS Region",
		"awsCrossRegion": "Regionsübergreifende Inferenz verwenden",
		"vscodeLmModel": "Sprachmodell",
		"vscodeLmWarning": "Hinweis: Dies ist eine sehr experimentelle Integration und die Anbieterunterstützung variiert. Wenn Sie einen Fehler über ein nicht unterstütztes Modell erhalten, liegt das Problem auf Anbieterseite.",
		"googleCloudSetup": {
			"title": "Um Google Cloud Vertex AI zu verwenden, müssen Sie:",
			"step1": "1. Ein Google Cloud-Konto erstellen, die Vertex AI API aktivieren & die gewünschten Claude-Modelle aktivieren.",
			"step2": "2. Die Google Cloud CLI installieren & Standardanmeldeinformationen für die Anwendung konfigurieren.",
			"step3": "3. Oder ein Servicekonto mit Anmeldeinformationen erstellen."
		},
		"googleCloudCredentials": "Google Cloud Anmeldedaten",
		"googleCloudKeyFile": "Google Cloud Schlüsseldateipfad",
		"googleCloudProjectId": "Google Cloud Projekt-ID",
		"googleCloudRegion": "Google Cloud Region",
		"lmStudio": {
			"baseUrl": "Basis-URL (optional)",
			"modelId": "Modell-ID",
			"speculativeDecoding": "Spekulatives Dekodieren aktivieren",
			"draftModelId": "Entwurfsmodell-ID",
			"draftModelDesc": "Das Entwurfsmodell muss aus derselben Modellfamilie stammen, damit das spekulative Dekodieren korrekt funktioniert.",
			"selectDraftModel": "Entwurfsmodell auswählen",
			"noModelsFound": "Keine Entwurfsmodelle gefunden. Bitte stelle sicher, dass LM Studio mit aktiviertem Servermodus läuft.",
			"description": "LM Studio ermöglicht es dir, Modelle lokal auf deinem Computer auszuführen. Eine Anleitung zum Einstieg findest du in ihrem <a>Schnellstart-Guide</a>. Du musst auch die <b>lokale Server</b>-Funktion von LM Studio starten, um es mit dieser Erweiterung zu verwenden. <span>Hinweis:</span> Kilo Code verwendet komplexe Prompts und funktioniert am besten mit Claude-Modellen. Weniger leistungsfähige Modelle funktionieren möglicherweise nicht wie erwartet."
		},
		"ollama": {
			"baseUrl": "Basis-URL (optional)",
			"modelId": "Modell-ID",
			"description": "Ollama ermöglicht es dir, Modelle lokal auf deinem Computer auszuführen. Eine Anleitung zum Einstieg findest du im Schnellstart-Guide.",
			"warning": "Hinweis: Kilo Code verwendet komplexe Prompts und funktioniert am besten mit Claude-Modellen. Weniger leistungsfähige Modelle funktionieren möglicherweise nicht wie erwartet."
		},
		"unboundApiKey": "Unbound API-Schlüssel",
		"getUnboundApiKey": "Unbound API-Schlüssel erhalten",
		"humanRelay": {
			"description": "Es ist kein API-Schlüssel erforderlich, aber der Benutzer muss beim Kopieren und Einfügen der Informationen in den Web-Chat-KI helfen.",
			"instructions": "Während der Verwendung wird ein Dialogfeld angezeigt und die aktuelle Nachricht wird automatisch in die Zwischenablage kopiert. Du musst diese in Web-Versionen von KI (wie ChatGPT oder Claude) einfügen, dann die Antwort der KI zurück in das Dialogfeld kopieren und auf die Bestätigungsschaltfläche klicken."
		},
		"openRouter": {
			"providerRouting": {
				"title": "OpenRouter Anbieter-Routing",
				"description": "OpenRouter leitet Anfragen an die besten verfügbaren Anbieter für dein Modell weiter. Standardmäßig werden Anfragen über die Top-Anbieter lastverteilt, um maximale Verfügbarkeit zu gewährleisten. Du kannst jedoch einen bestimmten Anbieter für dieses Modell auswählen.",
				"learnMore": "Mehr über Anbieter-Routing erfahren"
			}
		},
		"customModel": {
			"capabilities": "Konfiguriere die Fähigkeiten und Preise für dein benutzerdefiniertes OpenAI-kompatibles Modell. Sei vorsichtig bei der Angabe der Modellfähigkeiten, da diese beeinflussen können, wie Kilo Code funktioniert.",
			"maxTokens": {
				"label": "Maximale Ausgabe-Tokens",
				"description": "Maximale Anzahl von Tokens, die das Modell in einer Antwort generieren kann. (Geben Sie -1 an, damit der Server die maximalen Tokens festlegt.)"
			},
			"contextWindow": {
				"label": "Kontextfenstergröße",
				"description": "Gesamte Tokens (Eingabe + Ausgabe), die das Modell verarbeiten kann."
			},
			"imageSupport": {
				"label": "Bildunterstützung",
				"description": "Ist dieses Modell in der Lage, Bilder zu verarbeiten und zu verstehen?"
			},
			"computerUse": {
				"label": "Computer-Nutzung",
				"description": "Ist dieses Modell in der Lage, mit einem Browser zu interagieren? (z.B. Claude 3.7 Sonnet)"
			},
			"promptCache": {
				"label": "Prompt-Caching",
				"description": "Ist dieses Modell in der Lage, Prompts zu cachen?"
			},
			"pricing": {
				"input": {
					"label": "Eingabepreis",
					"description": "Kosten pro Million Tokens in der Eingabe/Prompt. Dies beeinflusst die Kosten für das Senden von Kontext und Anweisungen an das Modell."
				},
				"output": {
					"label": "Ausgabepreis",
					"description": "Kosten pro Million Tokens in der Modellantwort. Dies beeinflusst die Kosten für generierte Inhalte und Vervollständigungen."
				},
				"cacheReads": {
					"label": "Cache-Lesepreis",
					"description": "Kosten pro Million Tokens für das Lesen aus dem Cache. Dies ist der Preis, der beim Abrufen einer gecachten Antwort berechnet wird."
				},
				"cacheWrites": {
					"label": "Cache-Schreibpreis",
					"description": "Kosten pro Million Tokens für das Schreiben in den Cache. Dies ist der Preis, der beim ersten Cachen eines Prompts berechnet wird."
				}
			},
			"resetDefaults": "Auf Standardwerte zurücksetzen"
		}
	},
	"browser": {
		"enable": {
			"label": "Browser-Tool aktivieren",
			"description": "Wenn aktiviert, kann Kilo Code einen Browser verwenden, um mit Websites zu interagieren, wenn Modelle verwendet werden, die Computer-Nutzung unterstützen."
		},
		"viewport": {
			"label": "Viewport-Größe",
			"description": "Wählen Sie die Viewport-Größe für Browser-Interaktionen. Dies beeinflusst, wie Websites angezeigt und mit ihnen interagiert wird.",
			"options": {
				"largeDesktop": "Großer Desktop (1280x800)",
				"smallDesktop": "Kleiner Desktop (900x600)",
				"tablet": "Tablet (768x1024)",
				"mobile": "Mobil (360x640)"
			}
		},
		"screenshotQuality": {
			"label": "Screenshot-Qualität",
			"description": "Passen Sie die WebP-Qualität von Browser-Screenshots an. Höhere Werte bieten klarere Screenshots, erhöhen aber den Token-Verbrauch."
		},
		"remote": {
			"label": "Remote-Browser-Verbindung verwenden",
			"description": "Verbindung zu einem Chrome-Browser herstellen, der mit aktiviertem Remote-Debugging läuft (--remote-debugging-port=9222).",
			"urlPlaceholder": "Benutzerdefinierte URL (z.B. http://localhost:9222)",
			"testButton": "Verbindung testen",
			"testingButton": "Teste...",
			"instructions": "Geben Sie die DevTools-Protokoll-Host-Adresse ein oder lassen Sie das Feld leer, um Chrome lokale Instanzen automatisch zu erkennen. Die Schaltfläche 'Verbindung testen' versucht die benutzerdefinierte URL, wenn angegeben, oder erkennt automatisch, wenn das Feld leer ist."
		}
	},
	"checkpoints": {
		"enable": {
			"label": "Automatische Kontrollpunkte aktivieren",
			"description": "Wenn aktiviert, erstellt Kilo Code automatisch Kontrollpunkte während der Aufgabenausführung, was die Überprüfung von Änderungen oder die Rückkehr zu früheren Zuständen erleichtert."
		}
	},
	"notifications": {
		"sound": {
			"label": "Soundeffekte aktivieren",
			"description": "Wenn aktiviert, spielt Kilo Code Soundeffekte für Benachrichtigungen und Ereignisse ab.",
			"volumeLabel": "Lautstärke"
		},
		"tts": {
			"label": "Text-zu-Sprache aktivieren",
			"description": "Wenn aktiviert, liest Kilo Code seine Antworten mit Text-zu-Sprache laut vor.",
			"speedLabel": "Geschwindigkeit"
		}
	},
	"contextManagement": {
		"description": "Steuern Sie, welche Informationen im KI-Kontextfenster enthalten sind, was den Token-Verbrauch und die Antwortqualität beeinflusst",
		"openTabs": {
			"label": "Geöffnete Tabs Kontextlimit",
			"description": "Maximale Anzahl von geöffneten VSCode-Tabs, die im Kontext enthalten sein sollen. Höhere Werte bieten mehr Kontext, erhöhen aber den Token-Verbrauch."
		},
		"workspaceFiles": {
			"label": "Workspace-Dateien Kontextlimit",
			"description": "Maximale Anzahl von Dateien, die in den Details des aktuellen Arbeitsverzeichnisses enthalten sein sollen. Höhere Werte bieten mehr Kontext, erhöhen aber den Token-Verbrauch."
		},
		"rooignore": {
			"label": ".kilocodeignore-Dateien in Listen und Suchen anzeigen",
			"description": "Wenn aktiviert, werden Dateien, die mit Mustern in .kilocodeignore übereinstimmen, in Listen mit einem Schlosssymbol angezeigt. Wenn deaktiviert, werden diese Dateien vollständig aus Dateilisten und Suchen ausgeblendet."
		},
		"maxReadFile": {
			"label": "Schwellenwert für automatische Dateilesekürzung",
			"description": "Roo liest diese Anzahl von Zeilen, wenn das Modell keine Start-/Endwerte angibt. Wenn diese Zahl kleiner als die Gesamtzahl der Zeilen ist, erstellt Roo einen Zeilennummernindex der Codedefinitionen. Spezialfälle: -1 weist Roo an, die gesamte Datei zu lesen (ohne Indexierung), und 0 weist an, keine Zeilen zu lesen und nur Zeilenindizes für minimalen Kontext bereitzustellen. Niedrigere Werte minimieren die anfängliche Kontextnutzung und ermöglichen präzise nachfolgende Zeilenbereich-Lesungen. Explizite Start-/End-Anfragen sind von dieser Einstellung nicht begrenzt.",
			"lines": "Zeilen",
			"always_full_read": "Immer die gesamte Datei lesen"
		}
	},
	"terminal": {
		"outputLineLimit": {
			"label": "Terminal-Ausgabelimit",
			"description": "Maximale Anzahl von Zeilen, die in der Terminal-Ausgabe bei der Ausführung von Befehlen enthalten sein sollen. Bei Überschreitung werden Zeilen aus der Mitte entfernt, wodurch Token gespart werden."
		},
		"shellIntegrationTimeout": {
			"label": "Terminal-Shell-Integrationszeit-Limit",
			"description": "Maximale Wartezeit für die Shell-Integration, bevor Befehle ausgeführt werden. Für Benutzer mit langen Shell-Startzeiten muss dieser Wert möglicherweise erhöht werden, wenn Sie Fehler vom Typ \"Shell Integration Unavailable\" im Terminal sehen."
		}
	},
	"advanced": {
		"rateLimit": {
			"label": "Ratenbegrenzung",
			"description": "Minimale Zeit zwischen API-Anfragen."
		},
		"diff": {
			"label": "Bearbeitung durch Diffs aktivieren",
			"description": "Wenn aktiviert, kann Kilo Code Dateien schneller bearbeiten und lehnt automatisch gekürzte vollständige Dateischreibvorgänge ab. Funktioniert am besten mit dem neuesten Claude 3.7 Sonnet-Modell.",
			"strategy": {
				"label": "Diff-Strategie",
				"options": {
					"standard": "Standard (Einzelner Block)",
					"multiBlock": "Experimentell: Multi-Block-Diff",
					"unified": "Experimentell: Vereinheitlichter Diff"
				},
				"descriptions": {
					"standard": "Die Standard-Diff-Strategie wendet Änderungen auf einen einzelnen Codeblock gleichzeitig an.",
					"unified": "Die vereinheitlichte Diff-Strategie verwendet mehrere Ansätze zum Anwenden von Diffs und wählt den besten Ansatz aus.",
					"multiBlock": "Die Multi-Block-Diff-Strategie ermöglicht die Aktualisierung mehrerer Codeblöcke in einer Datei in einer Anfrage."
				}
			},
			"matchPrecision": {
				"label": "Übereinstimmungsgenauigkeit",
				"description": "Dieser Schieberegler steuert, wie genau Codeabschnitte beim Anwenden von Diffs übereinstimmen müssen. Niedrigere Werte ermöglichen flexiblere Übereinstimmungen, erhöhen aber das Risiko falscher Ersetzungen. Verwende Werte unter 100% mit äußerster Vorsicht."
			}
		}
	},
	"experimental": {
		"warning": "⚠️",
		"DIFF_STRATEGY_UNIFIED": {
			"name": "Experimentelle einheitliche Diff-Strategie verwenden",
			"description": "Aktiviert die experimentelle einheitliche Diff-Strategie. Diese Strategie könnte die Anzahl der durch Modellfehler verursachten Wiederholungen reduzieren, kann aber unerwartetes Verhalten oder falsche Bearbeitungen verursachen. Nur aktivieren, wenn du die Risiken verstehst und bereit bist, alle Änderungen sorgfältig zu überprüfen."
		},
		"SEARCH_AND_REPLACE": {
			"name": "Experimentelles Such- und Ersetzungswerkzeug verwenden",
			"description": "Aktiviert das experimentelle Such- und Ersetzungswerkzeug, das Kilo Code ermöglicht, mehrere Instanzen eines Suchbegriffs in einer Anfrage zu ersetzen."
		},
		"INSERT_BLOCK": {
			"name": "Experimentelles Inhalts-Einfüge-Werkzeug verwenden",
			"description": "Aktiviert das experimentelle Inhalts-Einfüge-Werkzeug, das Kilo Code ermöglicht, Inhalte an bestimmten Zeilennummern einzufügen, ohne einen Diff erstellen zu müssen."
		},
		"POWER_STEERING": {
			"name": "Experimentellen \"Servolenkung\"-Modus verwenden",
			"description": "Wenn aktiviert, wird Kilo Code das Modell häufiger an die Details seiner aktuellen Modusdefinition erinnern. Dies führt zu einer stärkeren Einhaltung von Rollendefinitionen und benutzerdefinierten Anweisungen, verwendet aber mehr Tokens pro Nachricht."
		},
		"MULTI_SEARCH_AND_REPLACE": {
			"name": "Experimentelles Multi-Block-Diff-Werkzeug verwenden",
			"description": "Wenn aktiviert, verwendet Kilo Code das Multi-Block-Diff-Werkzeug. Dies versucht, mehrere Codeblöcke in der Datei in einer Anfrage zu aktualisieren."
		}
	},
	"temperature": {
		"useCustom": "Benutzerdefinierte Temperatur verwenden",
		"description": "Steuert die Zufälligkeit in den Antworten des Modells.",
		"rangeDescription": "Höhere Werte machen die Ausgabe zufälliger, niedrigere Werte machen sie deterministischer."
	},
	"modelInfo": {
		"supportsImages": "Unterstützt Bilder",
		"noImages": "Unterstützt keine Bilder",
		"supportsComputerUse": "Unterstützt Computer-Nutzung",
		"noComputerUse": "Unterstützt keine Computer-Nutzung",
		"supportsPromptCache": "Unterstützt Prompt-Caching",
		"noPromptCache": "Unterstützt kein Prompt-Caching",
		"maxOutput": "Maximale Ausgabe",
		"inputPrice": "Eingabepreis",
		"outputPrice": "Ausgabepreis",
		"cacheReadsPrice": "Cache-Lesepreis",
		"cacheWritesPrice": "Cache-Schreibpreis",
		"enableStreaming": "Streaming aktivieren",
		"enableR1Format": "R1-Modellparameter aktivieren",
		"enableR1FormatTips": "Muss aktiviert werden, wenn R1-Modelle wie QWQ verwendet werden, um 400-Fehler zu vermeiden",
		"useAzure": "Azure verwenden",
		"azureApiVersion": "Azure API-Version festlegen",
		"gemini": {
			"freeRequests": "* Kostenlos bis zu {{count}} Anfragen pro Minute. Danach hängt die Abrechnung von der Prompt-Größe ab.",
			"pricingDetails": "Weitere Informationen finden Sie in den Preisdetails."
		}
	},
	"modelPicker": {
		"automaticFetch": "Die Erweiterung ruft automatisch die neueste Liste der verfügbaren Modelle von <serviceLink>{{serviceName}}</serviceLink> ab. Wenn du dir nicht sicher bist, welches Modell du wählen sollst, funktioniert Kilo Code am besten mit <defaultModelLink>{{defaultModelId}}</defaultModelLink>. Du kannst auch nach \"free\" suchen, um derzeit verfügbare kostenlose Optionen zu finden.",
		"label": "Modell",
		"searchPlaceholder": "Suchen",
		"noMatchFound": "Keine Übereinstimmung gefunden",
		"useCustomModel": "Benutzerdefiniert verwenden: {{modelId}}"
	},
	"footer": {
		"feedback": "Wenn du Fragen oder Feedback hast, kannst du gerne ein Issue auf <githubLink>github.com/Kilo-Org/kilocode</githubLink> öffnen oder <redditLink>reddit.com/r/kilocode</redditLink> oder <discordLink>discord.gg/fxrhCFGhkP</discordLink> beitreten",
		"version": "Kilo Code v{{version}}",
		"telemetry": {
			"label": "Anonyme Fehler- und Nutzungsberichte zulassen",
			"description": "Helfen Sie, Kilo Code zu verbessern, indem Sie anonyme Nutzungsdaten und Fehlerberichte senden. Es werden niemals Code, Prompts oder persönliche Informationen gesendet. Weitere Details finden Sie in unserer Datenschutzrichtlinie."
		},
		"settings": {
			"import": "Importieren",
			"export": "Exportieren",
			"reset": "Zurücksetzen"
		}
	},
	"thinkingBudget": {
		"maxTokens": "Maximale Tokens",
		"maxThinkingTokens": "Maximale Thinking-Tokens"
	},
	"validation": {
		"apiKey": "Du musst einen gültigen API-Schlüssel angeben.",
		"awsRegion": "Du musst eine Region für AWS Bedrock auswählen.",
		"googleCloud": "Du musst eine gültige Google Cloud Projekt-ID und Region angeben.",
		"modelId": "Du musst eine gültige Modell-ID angeben.",
		"modelSelector": "Du musst einen gültigen Modell-Selektor angeben.",
		"openAi": "Du musst eine gültige Basis-URL, API-Schlüssel und Modell-ID angeben.",
		"arn": {
			"invalidFormat": "Ungültiges ARN-Format. Bitte überprüfen Sie die Formatanforderungen.",
			"regionMismatch": "Warnung: Die Region in deiner ARN ({{arnRegion}}) stimmt nicht mit deiner ausgewählten Region ({{region}}) überein. Dies kann zu Zugriffsproblemen führen. Der Provider wird die Region aus der ARN verwenden."
		},
		"modelAvailability": "Die von dir angegebene Modell-ID ({{modelId}}) ist nicht verfügbar. Bitte wähle ein anderes Modell."
	},
	"placeholders": {
		"apiKey": "API-Schlüssel eingeben...",
		"profileName": "Profilnamen eingeben",
		"accessKey": "Zugriffsschlüssel eingeben...",
		"secretKey": "Geheimschlüssel eingeben...",
		"sessionToken": "Sitzungstoken eingeben...",
		"credentialsJson": "Anmeldedaten-JSON eingeben...",
		"keyFilePath": "Schlüsseldateipfad eingeben...",
		"projectId": "Projekt-ID eingeben...",
		"customArn": "ARN eingeben (z.B. arn:aws:bedrock:us-east-1:123456789012:foundation-model/my-model)",
		"baseUrl": "Basis-URL eingeben...",
		"modelId": {
			"lmStudio": "z.B. meta-llama-3.1-8b-instruct",
			"lmStudioDraft": "z.B. lmstudio-community/llama-3.2-1b-instruct",
			"ollama": "z.B. llama3.1"
		},
		"numbers": {
			"maxTokens": "z.B. 4096",
			"contextWindow": "z.B. 128000",
			"inputPrice": "z.B. 0.0001",
			"outputPrice": "z.B. 0.0002",
			"cacheWritePrice": "z.B. 0.00005"
		}
	},
	"defaults": {
		"ollamaUrl": "Standard: http://localhost:11434",
		"lmStudioUrl": "Standard: http://localhost:1234",
		"geminiUrl": "Standard: https://generativelanguage.googleapis.com"
	},
	"labels": {
		"customArn": "Benutzerdefinierte ARN",
		"useCustomArn": "Benutzerdefinierte ARN verwenden..."
	}
}<|MERGE_RESOLUTION|>--- conflicted
+++ resolved
@@ -36,15 +36,11 @@
 		"description": "Erlaubt Kilo Code, Operationen automatisch ohne Genehmigung durchzuführen. Aktiviere diese Einstellungen nur, wenn du der KI vollständig vertraust und die damit verbundenen Sicherheitsrisiken verstehst.",
 		"readOnly": {
 			"label": "Schreibgeschützte Operationen immer genehmigen",
-<<<<<<< HEAD
-			"description": "Wenn aktiviert, wird Kilo Code automatisch Verzeichnisinhalte anzeigen und Dateien lesen, ohne dass du auf die Genehmigen-Schaltfläche klicken musst."
-=======
-			"description": "Wenn aktiviert, wird Roo automatisch Verzeichnisinhalte anzeigen und Dateien lesen, ohne dass du auf die Genehmigen-Schaltfläche klicken musst.",
+			"description": "Wenn aktiviert, wird Kilo Code automatisch Verzeichnisinhalte anzeigen und Dateien lesen, ohne dass du auf die Genehmigen-Schaltfläche klicken musst.",
 			"outsideWorkspace": {
 				"label": "Dateien außerhalb des Arbeitsbereichs einbeziehen",
-				"description": "Roo erlauben, Dateien außerhalb des aktuellen Arbeitsbereichs ohne Genehmigung zu lesen."
+				"description": "Kilo Code erlauben, Dateien außerhalb des aktuellen Arbeitsbereichs ohne Genehmigung zu lesen."
 			}
->>>>>>> 0949556b
 		},
 		"write": {
 			"label": "Schreiboperationen immer genehmigen",
@@ -52,7 +48,7 @@
 			"delayLabel": "Verzögerung nach Schreibvorgängen, damit Diagnosefunktionen potenzielle Probleme erkennen können",
 			"outsideWorkspace": {
 				"label": "Dateien außerhalb des Arbeitsbereichs einbeziehen",
-				"description": "Roo erlauben, Dateien außerhalb des aktuellen Arbeitsbereichs ohne Genehmigung zu erstellen und zu bearbeiten."
+				"description": "Kilo Code erlauben, Dateien außerhalb des aktuellen Arbeitsbereichs ohne Genehmigung zu erstellen und zu bearbeiten."
 			}
 		},
 		"browser": {
@@ -282,7 +278,7 @@
 		},
 		"maxReadFile": {
 			"label": "Schwellenwert für automatische Dateilesekürzung",
-			"description": "Roo liest diese Anzahl von Zeilen, wenn das Modell keine Start-/Endwerte angibt. Wenn diese Zahl kleiner als die Gesamtzahl der Zeilen ist, erstellt Roo einen Zeilennummernindex der Codedefinitionen. Spezialfälle: -1 weist Roo an, die gesamte Datei zu lesen (ohne Indexierung), und 0 weist an, keine Zeilen zu lesen und nur Zeilenindizes für minimalen Kontext bereitzustellen. Niedrigere Werte minimieren die anfängliche Kontextnutzung und ermöglichen präzise nachfolgende Zeilenbereich-Lesungen. Explizite Start-/End-Anfragen sind von dieser Einstellung nicht begrenzt.",
+			"description": "Kilo Code liest diese Anzahl von Zeilen, wenn das Modell keine Start-/Endwerte angibt. Wenn diese Zahl kleiner als die Gesamtzahl der Zeilen ist, erstellt Kilo Code einen Zeilennummernindex der Codedefinitionen. Spezialfälle: -1 weist Kilo Code an, die gesamte Datei zu lesen (ohne Indexierung), und 0 weist an, keine Zeilen zu lesen und nur Zeilenindizes für minimalen Kontext bereitzustellen. Niedrigere Werte minimieren die anfängliche Kontextnutzung und ermöglichen präzise nachfolgende Zeilenbereich-Lesungen. Explizite Start-/End-Anfragen sind von dieser Einstellung nicht begrenzt.",
 			"lines": "Zeilen",
 			"always_full_read": "Immer die gesamte Datei lesen"
 		}
