--- conflicted
+++ resolved
@@ -1,9 +1,8 @@
 {
 	"number_format": {
 		"thousand_suffix": "k",
-<<<<<<< HEAD
-		"million_suffix": "M",
-		"billion_suffix": "MM"
+		"million_suffix": "m",
+		"billion_suffix": "b"
 	},
 	"feedback": {
 		"title": "Comentarios",
@@ -11,9 +10,5 @@
 		"githubIssues": "Reportar un problema en GitHub",
 		"githubDiscussions": "Unirse a las discusiones de GitHub",
 		"discord": "Únete a nuestra comunidad de Discord"
-=======
-		"million_suffix": "m",
-		"billion_suffix": "b"
->>>>>>> 0949556b
 	}
 }