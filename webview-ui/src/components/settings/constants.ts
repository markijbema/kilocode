--- conflicted
+++ resolved
@@ -22,11 +22,8 @@
 	bedrock: bedrockModels,
 	deepseek: deepSeekModels,
 	gemini: geminiModels,
-<<<<<<< HEAD
-	"gemini-cli": geminiCliModels,
+	"gemini-cli": geminiCliModels, // kilocodde_change
 	fireworks: fireworksModels, // kilocode_change
-=======
->>>>>>> c955e93b
 	mistral: mistralModels,
 	"openai-native": openAiNativeModels,
 	vertex: vertexModels,
