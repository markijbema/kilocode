--- conflicted
+++ resolved
@@ -486,23 +486,15 @@
 			expect(mockContextProxy.export).toHaveBeenCalled()
 			expect(fs.mkdir).toHaveBeenCalledWith("/mock/path", { recursive: true })
 
-<<<<<<< HEAD
-			expect(fs.writeFile).toHaveBeenCalledWith(
-				"/mock/path/kilo-code-settings.json",
-				JSON.stringify({ providerProfiles: mockProviderProfiles, globalSettings: mockGlobalSettings }, null, 2),
-				"utf-8",
-			)
-=======
-			expect(safeWriteJson).toHaveBeenCalledWith("/mock/path/roo-code-settings.json", {
+			expect(safeWriteJson).toHaveBeenCalledWith("/mock/path/kilo-code-settings.json", {
 				providerProfiles: mockProviderProfiles,
 				globalSettings: mockGlobalSettings,
 			})
->>>>>>> db07ff56
 		})
 
 		it("should include globalSettings when allowedMaxRequests is null", async () => {
 			;(vscode.window.showSaveDialog as Mock).mockResolvedValue({
-				fsPath: "/mock/path/roo-code-settings.json",
+				fsPath: "/mock/path/kilo-code-settings.json",
 			})
 
 			const mockProviderProfiles = {
@@ -526,7 +518,7 @@
 				contextProxy: mockContextProxy,
 			})
 
-			expect(safeWriteJson).toHaveBeenCalledWith("/mock/path/roo-code-settings.json", {
+			expect(safeWriteJson).toHaveBeenCalledWith("/mock/path/kilo-code-settings.json", {
 				providerProfiles: mockProviderProfiles,
 				globalSettings: mockGlobalSettings,
 			})
