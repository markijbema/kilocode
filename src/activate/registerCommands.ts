import * as vscode from "vscode"
import delay from "delay"

import { ClineProvider } from "../core/webview/ClineProvider"

import { registerHumanRelayCallback, unregisterHumanRelayCallback, handleHumanRelayResponse } from "./humanRelay"

// Store panel references in both modes
let sidebarPanel: vscode.WebviewView | undefined = undefined
let tabPanel: vscode.WebviewPanel | undefined = undefined

/**
 * Get the currently active panel
 * @returns WebviewPanel或WebviewView
 */
export function getPanel(): vscode.WebviewPanel | vscode.WebviewView | undefined {
	return tabPanel || sidebarPanel
}

/**
 * Set panel references
 */
export function setPanel(
	newPanel: vscode.WebviewPanel | vscode.WebviewView | undefined,
	type: "sidebar" | "tab",
): void {
	if (type === "sidebar") {
		sidebarPanel = newPanel as vscode.WebviewView
		tabPanel = undefined
	} else {
		tabPanel = newPanel as vscode.WebviewPanel
		sidebarPanel = undefined
	}
}

export type RegisterCommandOptions = {
	context: vscode.ExtensionContext
	outputChannel: vscode.OutputChannel
	provider: ClineProvider
}

export const registerCommands = (options: RegisterCommandOptions) => {
	const { context, outputChannel } = options

	for (const [command, callback] of Object.entries(getCommandsMap(options))) {
		context.subscriptions.push(vscode.commands.registerCommand(command, callback))
	}
}

const getCommandsMap = ({ context, outputChannel, provider }: RegisterCommandOptions) => {
	return {
		"kilo-code.plusButtonClicked": async () => {
			await provider.removeClineFromStack()
			await provider.postStateToWebview()
			await provider.postMessageToWebview({ type: "action", action: "chatButtonClicked" })
		},
		"kilo-code.mcpButtonClicked": () => {
			provider.postMessageToWebview({ type: "action", action: "mcpButtonClicked" })
		},
		"kilo-code.promptsButtonClicked": () => {
			provider.postMessageToWebview({ type: "action", action: "promptsButtonClicked" })
		},
		"kilo-code.popoutButtonClicked": () => openClineInNewTab({ context, outputChannel }),
		"kilo-code.openInNewTab": () => openClineInNewTab({ context, outputChannel }),
		"kilo-code.settingsButtonClicked": () => {
			provider.postMessageToWebview({ type: "action", action: "settingsButtonClicked" })
		},
		"kilo-code.historyButtonClicked": () => {
			provider.postMessageToWebview({ type: "action", action: "historyButtonClicked" })
		},
		"kilo-code.helpButtonClicked": () => {
			vscode.env.openExternal(vscode.Uri.parse("https://docs.kilocode.ai"))
		},
		"kilo-code.showHumanRelayDialog": (params: { requestId: string; promptText: string }) => {
			const panel = getPanel()

			if (panel) {
				panel?.webview.postMessage({
					type: "showHumanRelayDialog",
					requestId: params.requestId,
					promptText: params.promptText,
				})
			}
		},
		"kilo-code.registerHumanRelayCallback": registerHumanRelayCallback,
		"kilo-code.unregisterHumanRelayCallback": unregisterHumanRelayCallback,
		"kilo-code.handleHumanRelayResponse": handleHumanRelayResponse,
	}
}

const openClineInNewTab = async ({ context, outputChannel }: Omit<RegisterCommandOptions, "provider">) => {
<<<<<<< HEAD
	outputChannel.appendLine("Opening Kilo Code in new tab")

=======
>>>>>>> 95ba760d
	// (This example uses webviewProvider activation event which is necessary to
	// deserialize cached webview, but since we use retainContextWhenHidden, we
	// don't need to use that event).
	// https://github.com/microsoft/vscode-extension-samples/blob/main/webview-sample/src/extension.ts
	const tabProvider = new ClineProvider(context, outputChannel, "editor")
	const lastCol = Math.max(...vscode.window.visibleTextEditors.map((editor) => editor.viewColumn || 0))

	// Check if there are any visible text editors, otherwise open a new group
	// to the right.
	const hasVisibleEditors = vscode.window.visibleTextEditors.length > 0

	if (!hasVisibleEditors) {
		await vscode.commands.executeCommand("workbench.action.newGroupRight")
	}

	const targetCol = hasVisibleEditors ? Math.max(lastCol + 1, 1) : vscode.ViewColumn.Two

	const newPanel = vscode.window.createWebviewPanel(ClineProvider.tabPanelId, "Kilo Code", targetCol, {
		enableScripts: true,
		retainContextWhenHidden: true,
		localResourceRoots: [context.extensionUri],
	})

	// Save as tab type panel.
	setPanel(newPanel, "tab")

	// TODO: Use better svg icon with light and dark variants (see
	// https://stackoverflow.com/questions/58365687/vscode-extension-iconpath).
	newPanel.iconPath = {
		light: vscode.Uri.joinPath(context.extensionUri, "assets", "icons", "kilo.png"),
		dark: vscode.Uri.joinPath(context.extensionUri, "assets", "icons", "kilo.png"),
	}

	await tabProvider.resolveWebviewView(newPanel)

	// Handle panel closing events.
	newPanel.onDidDispose(() => {
		setPanel(undefined, "tab")
	})

	// Lock the editor group so clicking on files doesn't open them over the panel.
	await delay(100)
	await vscode.commands.executeCommand("workbench.action.lockEditorGroup")
}<|MERGE_RESOLUTION|>--- conflicted
+++ resolved
@@ -89,11 +89,8 @@
 }
 
 const openClineInNewTab = async ({ context, outputChannel }: Omit<RegisterCommandOptions, "provider">) => {
-<<<<<<< HEAD
 	outputChannel.appendLine("Opening Kilo Code in new tab")
 
-=======
->>>>>>> 95ba760d
 	// (This example uses webviewProvider activation event which is necessary to
 	// deserialize cached webview, but since we use retainContextWhenHidden, we
 	// don't need to use that event).
