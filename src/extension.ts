import * as vscode from "vscode"
import * as dotenvx from "@dotenvx/dotenvx"

// Load environment variables from .env file
try {
	// Specify path to .env file in the project root directory
	const envPath = __dirname + "/../.env"
	dotenvx.config({ path: envPath })
} catch (e) {
	// Silently handle environment loading errors
	console.warn("Failed to load environment variables:", e)
}

import "./utils/path" // Necessary to have access to String.prototype.toPosix.

import { ClineProvider } from "./core/webview/ClineProvider"
import { CodeActionProvider } from "./core/CodeActionProvider"
import { DIFF_VIEW_URI_SCHEME } from "./integrations/editor/DiffViewProvider"
import { McpServerManager } from "./services/mcp/McpServerManager"
<<<<<<< HEAD
=======
import { telemetryService } from "./services/telemetry/TelemetryService"
import { TerminalRegistry } from "./integrations/terminal/TerminalRegistry"
import { API } from "./exports/api"

import { handleUri, registerCommands, registerCodeActions, registerTerminalActions } from "./activate"
>>>>>>> 99f64cad

/**
 * Built using https://github.com/microsoft/vscode-webview-ui-toolkit
 *
 * Inspired by:
 *  - https://github.com/microsoft/vscode-webview-ui-toolkit-samples/tree/main/default/weather-webview
 *  - https://github.com/microsoft/vscode-webview-ui-toolkit-samples/tree/main/frameworks/hello-world-react-cra
 */

let outputChannel: vscode.OutputChannel
let extensionContext: vscode.ExtensionContext

// This method is called when your extension is activated.
// Your extension is activated the very first time the command is executed.
export function activate(context: vscode.ExtensionContext) {
	extensionContext = context
	outputChannel = vscode.window.createOutputChannel("Kilo-Code")
	context.subscriptions.push(outputChannel)
<<<<<<< HEAD
	outputChannel.appendLine("Kilo-Code extension activated")
=======
	outputChannel.appendLine("Roo-Code extension activated")

	// Initialize telemetry service after environment variables are loaded.
	telemetryService.initialize()
>>>>>>> 99f64cad

	// Initialize terminal shell execution handlers.
	TerminalRegistry.initialize()

	// Get default commands from configuration.
	const defaultCommands = vscode.workspace.getConfiguration("kiloCode").get<string[]>("allowedCommands") || []

	// Initialize global state if not already set.
	if (!context.globalState.get("allowedCommands")) {
		context.globalState.update("allowedCommands", defaultCommands)
	}
<<<<<<< HEAD
	const sidebarProvider = new ClineProvider(context, outputChannel)
=======

	const provider = new ClineProvider(context, outputChannel)
	telemetryService.setProvider(provider)
>>>>>>> 99f64cad

	context.subscriptions.push(
		vscode.window.registerWebviewViewProvider(ClineProvider.sideBarId, provider, {
			webviewOptions: { retainContextWhenHidden: true },
		}),
	)

<<<<<<< HEAD
	registerCommands({ context, outputChannel, provider: sidebarProvider })

	// Register human relay callback registration command
	context.subscriptions.push(
		vscode.commands.registerCommand(
			"kilo-code.registerHumanRelayCallback",
			(requestId: string, callback: (response: string | undefined) => void) => {
				registerHumanRelayCallback(requestId, callback)
			},
		),
	)

	// Register human relay response processing command
	context.subscriptions.push(
		vscode.commands.registerCommand(
			"kilo-code.handleHumanRelayResponse",
			(response: { requestId: string; text?: string; cancelled?: boolean }) => {
				const callback = humanRelayCallbacks.get(response.requestId)
				if (callback) {
					if (response.cancelled) {
						callback(undefined)
					} else {
						callback(response.text)
					}
					humanRelayCallbacks.delete(response.requestId)
				}
			},
		),
	)

	context.subscriptions.push(
		vscode.commands.registerCommand("kilo-code.unregisterHumanRelayCallback", (requestId: string) => {
			humanRelayCallbacks.delete(requestId)
		}),
	)
=======
	registerCommands({ context, outputChannel, provider })
>>>>>>> 99f64cad

	/**
	 * We use the text document content provider API to show the left side for diff
	 * view by creating a virtual document for the original content. This makes it
	 * readonly so users know to edit the right side if they want to keep their changes.
	 *
	 * This API allows you to create readonly documents in VSCode from arbitrary
	 * sources, and works by claiming an uri-scheme for which your provider then
	 * returns text contents. The scheme must be provided when registering a
	 * provider and cannot change afterwards.
	 *
	 * Note how the provider doesn't create uris for virtual documents - its role
	 * is to provide contents given such an uri. In return, content providers are
	 * wired into the open document logic so that providers are always considered.
	 *
	 * https://code.visualstudio.com/api/extension-guides/virtual-documents
	 */
	const diffContentProvider = new (class implements vscode.TextDocumentContentProvider {
		provideTextDocumentContent(uri: vscode.Uri): string {
			return Buffer.from(uri.query, "base64").toString("utf-8")
		}
	})()

	context.subscriptions.push(
		vscode.workspace.registerTextDocumentContentProvider(DIFF_VIEW_URI_SCHEME, diffContentProvider),
	)

	context.subscriptions.push(vscode.window.registerUriHandler({ handleUri }))

	// Register code actions provider.
	context.subscriptions.push(
		vscode.languages.registerCodeActionsProvider({ pattern: "**/*" }, new CodeActionProvider(), {
			providedCodeActionKinds: CodeActionProvider.providedCodeActionKinds,
		}),
	)

	registerCodeActions(context)
	registerTerminalActions(context)

	// Implements the `RooCodeAPI` interface.
	return new API(outputChannel, provider)
}

// This method is called when your extension is deactivated
export async function deactivate() {
	outputChannel.appendLine("Kilo-Code extension deactivated")
	// Clean up MCP server manager
	await McpServerManager.cleanup(extensionContext)
<<<<<<< HEAD
=======
	telemetryService.shutdown()

	// Clean up terminal handlers
	TerminalRegistry.cleanup()
>>>>>>> 99f64cad
}<|MERGE_RESOLUTION|>--- conflicted
+++ resolved
@@ -17,14 +17,10 @@
 import { CodeActionProvider } from "./core/CodeActionProvider"
 import { DIFF_VIEW_URI_SCHEME } from "./integrations/editor/DiffViewProvider"
 import { McpServerManager } from "./services/mcp/McpServerManager"
-<<<<<<< HEAD
-=======
-import { telemetryService } from "./services/telemetry/TelemetryService"
 import { TerminalRegistry } from "./integrations/terminal/TerminalRegistry"
 import { API } from "./exports/api"
 
 import { handleUri, registerCommands, registerCodeActions, registerTerminalActions } from "./activate"
->>>>>>> 99f64cad
 
 /**
  * Built using https://github.com/microsoft/vscode-webview-ui-toolkit
@@ -43,14 +39,7 @@
 	extensionContext = context
 	outputChannel = vscode.window.createOutputChannel("Kilo-Code")
 	context.subscriptions.push(outputChannel)
-<<<<<<< HEAD
 	outputChannel.appendLine("Kilo-Code extension activated")
-=======
-	outputChannel.appendLine("Roo-Code extension activated")
-
-	// Initialize telemetry service after environment variables are loaded.
-	telemetryService.initialize()
->>>>>>> 99f64cad
 
 	// Initialize terminal shell execution handlers.
 	TerminalRegistry.initialize()
@@ -62,13 +51,8 @@
 	if (!context.globalState.get("allowedCommands")) {
 		context.globalState.update("allowedCommands", defaultCommands)
 	}
-<<<<<<< HEAD
-	const sidebarProvider = new ClineProvider(context, outputChannel)
-=======
 
 	const provider = new ClineProvider(context, outputChannel)
-	telemetryService.setProvider(provider)
->>>>>>> 99f64cad
 
 	context.subscriptions.push(
 		vscode.window.registerWebviewViewProvider(ClineProvider.sideBarId, provider, {
@@ -76,45 +60,7 @@
 		}),
 	)
 
-<<<<<<< HEAD
-	registerCommands({ context, outputChannel, provider: sidebarProvider })
-
-	// Register human relay callback registration command
-	context.subscriptions.push(
-		vscode.commands.registerCommand(
-			"kilo-code.registerHumanRelayCallback",
-			(requestId: string, callback: (response: string | undefined) => void) => {
-				registerHumanRelayCallback(requestId, callback)
-			},
-		),
-	)
-
-	// Register human relay response processing command
-	context.subscriptions.push(
-		vscode.commands.registerCommand(
-			"kilo-code.handleHumanRelayResponse",
-			(response: { requestId: string; text?: string; cancelled?: boolean }) => {
-				const callback = humanRelayCallbacks.get(response.requestId)
-				if (callback) {
-					if (response.cancelled) {
-						callback(undefined)
-					} else {
-						callback(response.text)
-					}
-					humanRelayCallbacks.delete(response.requestId)
-				}
-			},
-		),
-	)
-
-	context.subscriptions.push(
-		vscode.commands.registerCommand("kilo-code.unregisterHumanRelayCallback", (requestId: string) => {
-			humanRelayCallbacks.delete(requestId)
-		}),
-	)
-=======
 	registerCommands({ context, outputChannel, provider })
->>>>>>> 99f64cad
 
 	/**
 	 * We use the text document content provider API to show the left side for diff
@@ -163,11 +109,7 @@
 	outputChannel.appendLine("Kilo-Code extension deactivated")
 	// Clean up MCP server manager
 	await McpServerManager.cleanup(extensionContext)
-<<<<<<< HEAD
-=======
-	telemetryService.shutdown()
 
 	// Clean up terminal handlers
 	TerminalRegistry.cleanup()
->>>>>>> 99f64cad
 }