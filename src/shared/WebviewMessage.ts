import { z } from "zod"

import type {
	ProviderSettings,
	PromptComponent,
	ModeConfig,
	InstallMarketplaceItemOptions,
	MarketplaceItem,
} from "@roo-code/types"
import { marketplaceItemSchema } from "@roo-code/types"

import { Mode } from "./modes"

export type ClineAskResponse =
	| "yesButtonClicked"
	| "noButtonClicked"
	| "messageResponse"
	| "objectResponse"
	| "retry_clicked" // kilocode_change: Added retry_clicked for payment required dialog

export type PromptMode = Mode | "enhance"

export type AudioType = "notification" | "celebration" | "progress_loop"

export interface WebviewMessage {
	type:
		| "deleteMultipleTasksWithIds"
		| "currentApiConfigName"
		| "saveApiConfiguration"
		| "upsertApiConfiguration"
		| "deleteApiConfiguration"
		| "loadApiConfiguration"
		| "loadApiConfigurationById"
		| "renameApiConfiguration"
		| "getListApiConfiguration"
		| "customInstructions"
		| "allowedCommands"
		| "alwaysAllowReadOnly"
		| "alwaysAllowReadOnlyOutsideWorkspace"
		| "alwaysAllowWrite"
		| "alwaysAllowWriteOutsideWorkspace"
		| "alwaysAllowWriteProtected"
		| "alwaysAllowExecute"
		| "webviewDidLaunch"
		| "newTask"
		| "askResponse"
		| "terminalOperation"
		| "clearTask"
		| "didShowAnnouncement"
		| "selectImages"
		| "exportCurrentTask"
		| "shareCurrentTask"
		| "showTaskWithId"
		| "deleteTaskWithId"
		| "exportTaskWithId"
		| "importSettings"
		| "toggleToolAutoApprove"
		| "openExtensionSettings"
		| "openInBrowser"
		| "fetchOpenGraphData"
		| "checkIsImageUrl"
		| "exportSettings"
		| "resetState"
		| "flushRouterModels"
		| "requestRouterModels"
		| "requestOpenAiModels"
		| "requestOllamaModels"
		| "requestLmStudioModels"
		| "requestVsCodeLmModels"
		| "openImage"
		| "saveImage"
		| "openFile"
		| "openMention"
		| "cancelTask"
		| "updateVSCodeSetting"
		| "getVSCodeSetting"
		| "vsCodeSetting"
		| "alwaysAllowBrowser"
		| "alwaysAllowMcp"
		| "alwaysAllowModeSwitch"
		| "allowedMaxRequests"
		| "alwaysAllowSubtasks"
		| "autoCondenseContext"
		| "autoCondenseContextPercent"
		| "condensingApiConfigId"
		| "updateCondensingPrompt"
		| "playSound"
		| "playTts"
		| "stopTts"
		| "soundEnabled"
		| "ttsEnabled"
		| "ttsSpeed"
		| "soundVolume"
		| "diffEnabled"
		| "enableCheckpoints"
		| "browserViewportSize"
		| "screenshotQuality"
		| "remoteBrowserHost"
		| "openMcpSettings"
		| "openProjectMcpSettings"
		| "restartMcpServer"
		| "refreshAllMcpServers"
		| "toggleToolAlwaysAllow"
		| "toggleToolEnabledForPrompt"
		| "toggleMcpServer"
		| "updateMcpTimeout"
		| "fuzzyMatchThreshold"
		| "writeDelayMs"
		| "enhancePrompt"
		| "enhancedPrompt"
		| "draggedImages"
		| "deleteMessage"
		| "terminalOutputLineLimit"
		| "terminalShellIntegrationTimeout"
		| "terminalShellIntegrationDisabled"
		| "terminalCommandDelay"
		| "terminalPowershellCounter"
		| "terminalZshClearEolMark"
		| "terminalZshOhMy"
		| "terminalZshP10k"
		| "terminalZdotdir"
		| "terminalCompressProgressBar"
		| "mcpEnabled"
		| "enableMcpServerCreation"
		| "searchCommits"
		| "alwaysApproveResubmit"
		| "requestDelaySeconds"
		| "setApiConfigPassword"
		| "mode"
		| "updatePrompt"
		| "updateSupportPrompt"
		| "getSystemPrompt"
		| "copySystemPrompt"
		| "systemPrompt"
		| "enhancementApiConfigId"
		| "commitMessageApiConfigId" // kilocode_change
		| "updateExperimental"
		| "autoApprovalEnabled"
		| "updateCustomMode"
		| "deleteCustomMode"
		| "setopenAiCustomModelInfo"
		| "openCustomModesSettings"
		| "checkpointDiff"
		| "checkpointRestore"
		| "deleteMcpServer"
		| "maxOpenTabsContext"
		| "maxWorkspaceFiles"
		| "humanRelayResponse"
		| "humanRelayCancel"
		| "browserToolEnabled"
		| "showRooIgnoredFiles"
		| "testBrowserConnection"
		| "browserConnectionResult"
		| "remoteBrowserEnabled"
		| "language"
		| "maxReadFileLine"
		| "maxConcurrentFileReads"
		| "searchFiles"
		| "setHistoryPreviewCollapsed"
		| "showFeedbackOptions" // kilocode_change
		| "toggleApiConfigPin"
		| "fetchMcpMarketplace" // kilocode_change
		| "silentlyRefreshMcpMarketplace" // kilocode_change
		| "fetchLatestMcpServersFromHub" // kilocode_change
		| "downloadMcp" // kilocode_change
		| "showSystemNotification" // kilocode_change
		| "showAutoApproveMenu" // kilocode_change
		| "reportBug" // kilocode_change
		| "profileButtonClicked" // kilocode_change
		| "fetchProfileDataRequest" // kilocode_change
		| "profileDataResponse" // kilocode_change
		| "fetchBalanceDataRequest" // kilocode_change
		| "balanceDataResponse" // kilocode_change
		| "condense" // kilocode_change
		| "toggleWorkflow" // kilocode_change
		| "refreshRules" // kilocode_change
		| "toggleRule" // kilocode_change
		| "createRuleFile" // kilocode_change
		| "deleteRuleFile" // kilocode_change
		| "accountButtonClicked"
		| "rooCloudSignIn"
		| "rooCloudSignOut"
		| "condenseTaskContextRequest"
		| "requestIndexingStatus"
		| "startIndexing"
		| "clearIndexData"
		| "indexingStatusUpdate"
		| "indexCleared"
		| "focusPanelRequest"
		| "codebaseIndexConfig"
		| "profileThresholds"
		| "setHistoryPreviewCollapsed"
		| "showTaskTimeline" // kilocode_change
		| "toggleTaskFavorite" // kilocode_change
		| "openExternal"
		| "filterMarketplaceItems"
		| "marketplaceButtonClicked"
		| "installMarketplaceItem"
		| "installMarketplaceItemWithParameters"
		| "cancelMarketplaceInstall"
		| "removeInstalledMarketplaceItem"
		| "marketplaceInstallResult"
		| "fetchMarketplaceData"
		| "switchTab"
<<<<<<< HEAD
		| "telemetrySetting"
=======
		| "profileThresholds"
>>>>>>> 653104b4
	text?: string
	tab?: "settings" | "history" | "mcp" | "modes" | "chat" | "marketplace" | "account"
	disabled?: boolean
	dataUri?: string
	askResponse?: ClineAskResponse
	apiConfiguration?: ProviderSettings
	images?: string[]
	bool?: boolean
	value?: number
	commands?: string[]
	audioType?: AudioType
	// kilocode_change begin
	notificationOptions?: {
		title?: string
		subtitle?: string
		message: string
	}
	mcpId?: string
	toolNames?: string[]
	autoApprove?: boolean
	workflowPath?: string // kilocode_change
	enabled?: boolean // kilocode_change
	rulePath?: string // kilocode_change
	isGlobal?: boolean // kilocode_change
	filename?: string // kilocode_change
	ruleType?: string // kilocode_change
	// kilocode_change end
	serverName?: string
	toolName?: string
	alwaysAllow?: boolean
	isEnabled?: boolean
	mode?: Mode
	promptMode?: PromptMode
	customPrompt?: PromptComponent
	dataUrls?: string[]
	values?: Record<string, any>
	query?: string
	setting?: string
	slug?: string
	modeConfig?: ModeConfig
	timeout?: number
	payload?: WebViewMessagePayload
	source?: "global" | "project"
	requestId?: string
	ids?: string[]
	hasSystemPromptOverride?: boolean
	terminalOperation?: "continue" | "abort"
	historyPreviewCollapsed?: boolean
	filters?: { type?: string; search?: string; tags?: string[] }
	url?: string // For openExternal
	mpItem?: MarketplaceItem
	mpInstallOptions?: InstallMarketplaceItemOptions
	config?: Record<string, any> // Add config to the payload
	visibility?: "organization" | "public" // For share visibility
}

// kilocode_change begin
export type ProfileData = {
	user: {
		id: string
		name: string
		email: string
		image: string
	}
}

export interface ProfileDataResponsePayload {
	success: boolean
	data?: ProfileData
	error?: string
}

export interface BalanceDataResponsePayload {
	// New: Payload for balance data
	success: boolean
	data?: any // Replace 'any' with a more specific type if known for balance
	error?: string
}
// kilocode_change end

export const checkoutDiffPayloadSchema = z.object({
	ts: z.number(),
	previousCommitHash: z.string().optional(),
	commitHash: z.string(),
	mode: z.enum(["full", "checkpoint"]),
})

export type CheckpointDiffPayload = z.infer<typeof checkoutDiffPayloadSchema>

export const checkoutRestorePayloadSchema = z.object({
	ts: z.number(),
	commitHash: z.string(),
	mode: z.enum(["preview", "restore"]),
})

export type CheckpointRestorePayload = z.infer<typeof checkoutRestorePayloadSchema>

export interface IndexingStatusPayload {
	state: "Standby" | "Indexing" | "Indexed" | "Error"
	message: string
}

export interface IndexClearedPayload {
	success: boolean
	error?: string
}

export const installMarketplaceItemWithParametersPayloadSchema = z.object({
	item: marketplaceItemSchema,
	parameters: z.record(z.string(), z.any()),
})

export type InstallMarketplaceItemWithParametersPayload = z.infer<
	typeof installMarketplaceItemWithParametersPayloadSchema
>

export type WebViewMessagePayload =
	| CheckpointDiffPayload
	| CheckpointRestorePayload
	| IndexingStatusPayload
	| IndexClearedPayload
	| ProfileDataResponsePayload // kilocode_change
	| BalanceDataResponsePayload // kilocode_change
	| InstallMarketplaceItemWithParametersPayload<|MERGE_RESOLUTION|>--- conflicted
+++ resolved
@@ -202,11 +202,8 @@
 		| "marketplaceInstallResult"
 		| "fetchMarketplaceData"
 		| "switchTab"
-<<<<<<< HEAD
 		| "telemetrySetting"
-=======
 		| "profileThresholds"
->>>>>>> 653104b4
 	text?: string
 	tab?: "settings" | "history" | "mcp" | "modes" | "chat" | "marketplace" | "account"
 	disabled?: boolean
