--- conflicted
+++ resolved
@@ -209,11 +209,8 @@
 		| "switchTab"
 		| "telemetrySetting"
 		| "profileThresholds"
-<<<<<<< HEAD
 		| "editMessage" // kilocode_change
-=======
 		| "shareTaskSuccess"
->>>>>>> 402d434c
 	text?: string
 	tab?: "settings" | "history" | "mcp" | "modes" | "chat" | "marketplace" | "account"
 	disabled?: boolean
